# Copyright (c) 2020 The Board of Trustees of the Royal Botanic Gardens, Kew

import sys
import re
import os
import os.path
import copy
import tempfile
import subprocess
import shutil
import multiprocessing
import logging
import csv

import Bio
import Bio.SeqIO
import Bio.SeqIO.QualityIO
import Bio.Alphabet.IUPAC
import Bio.Blast
import Bio.Blast.NCBIXML

import Bio.File
import Bio.SeqIO.FastaIO

import paftol.tools
import paftol.version


__version__ = paftol.version.__version__


logger = logging.getLogger(__name__)

keepTmp = False


def isSane(filename):
    """Check whether a file name is sane, in the sense that it does not contain any "funny" characters"""
    if filename == '':
        return False
    funnyCharRe = re.compile('[\t/ ;,$#]')
    m = funnyCharRe.search(filename)
    if m is not None:
        return False
    if filename[0] == '-':
        return False
    return True


def cmpExonerateResultByQueryAlignmentStart(e1, e2):
    """Comparator function for sorting C{ExonerateResult}s by query alignment start.

@param e1: first exonerate result
@type e1: C{ExonerateResult}
@param e2: second exonerate result
@type e2: C{ExonerateResult}
@return: one of -1, 0 or 1
@rtype: C{int}
"""
    if e1.queryAlignmentStart < e2.queryAlignmentStart:
        return -1
    elif e1.queryAlignmentStart > e2.queryAlignmentStart:
        return 1
    return 0


class BwaParams(object):

    """Hold parameters for C{bwa} and provide argument vectors on that basis.

@ivar numThreads: BWA number of threads (C{-t} option)
@type numThreads: C{int}
@ivar minSeedLength: BWA minimum seed length (C{-k} option)
@type minSeedLength: C{int}
@ivar scoreThreshold: BWA score threshold for recording reads as mapped (C{-T} option)
@type scoreThreshold: C{int}
@ivar reseedTrigger: BWA re-seed trigger (C{-r} option)
@type reseedTrigger: C{float}
"""

    def __init__(self, numThreads=None, minSeedLength=None, scoreThreshold=None, reseedTrigger=None):
        self.numThreads = numThreads
        self.minSeedLength = minSeedLength
        self.scoreThreshold = scoreThreshold
        self.reseedTrigger = reseedTrigger

    def indexReferenceArgv(self, referenceFname):
        return ['bwa', 'index', referenceFname]

    def mappingMemArgv(self, referenceFname, forwardReadsFname, reverseReadsFname=None):
        argv = ['bwa', 'mem', '-M']
        if self.minSeedLength is not None:
            argv.extend(['-k', '%d' % self.minSeedLength])
        if self.reseedTrigger is not None:
            argv.extend(['-r', '%f' % self.reseedTrigger])
        if self.scoreThreshold is not None:
            argv.extend(['-T', '%d' % self.scoreThreshold])
        if self.numThreads is not None:
            argv.extend(['-t', '%d' % self.numThreads])
        argv.append(referenceFname)
        argv.append(forwardReadsFname)
        if reverseReadsFname is not None:
            argv.append(reverseReadsFname)
        return argv

    def referenceIndexArgv(self, referenceFname):
        return ['bwa', 'index', referenceFname]


class HybseqAnalyser(object):

    """Base class for Hybseq analysers.

Instances of this class take a FASTA file of target PAFTOL gene sequences
and FASTQ files (one or two, for single / paired end, respectively),
and provide methods for running analyses to reconstruct sequences of
the target genes.
"""

    def __init__(self, workdirTgz=None, workDirname='paftoolstmp'):
        """Initialiser

@param workdirTgz: name of the tgz archive of the working directory
@type workdirTgz: C{String}
@param workDirname: name of the working directory
@type workDirname: C{String}
"""
        # FIXME: temporary workdir management should be moved out of analyser -- perhaps into result?
        self.workdirTgz = workdirTgz
        self.workDirname = workDirname
        self.tmpDirname = None
        # parameters for ensuring file names don't clash, e.g. because paftolGene / organism name is same as targets basename etc.
        self.forwardFasta = 'fwd.fasta'
        self.reverseFasta = 'rev.fasta'
        self.targetsFname = 'targets.fasta'
        self.geneAssemblyDirnamePattern = 'targetasm-%s'
        self.geneReadFnamePattern = 'gene-%s.fasta'
        self.geneContigsFnamePattern = '%s-contigs.fasta'
        self.geneRepresentativeFnamePattern = 'generep-%s.fasta'
        self.exoneratePercentIdentityThreshold = 65.0

    def analyse(self):
        raise StandardError('not implemented in this "abstract" base class')

    def setupTmpdir(self):
        if self.tmpDirname is not None:
            raise StandardError('illegal state: already have generated working directory %s' % self.tmpDirname)
        self.tmpDirname = tempfile.mkdtemp(prefix=self.workDirname)
        os.mkdir(self.makeWorkDirname())

    def cleanupTmpdir(self):
        if self.tmpDirname is not None:
            if keepTmp:
                logger.warning('not removing temporary directory %s', self.tmpDirname)
            else:
                shutil.rmtree(self.tmpDirname)
            self.tmpDirname = None

    def cleanup(self):
        self.cleanupTmpdir()

    def makeGeneDirname(self, geneName):
        return self.geneAssemblyDirnamePattern % geneName

    def makeGeneDirPath(self, geneName):
        return self.makeWorkdirPath(self.makeGeneDirname(geneName))

    def makeWorkDirname(self):
        if self.tmpDirname is None:
            raise StandardError('illegal state: no temporary directory and hence no working directory')
        # logger.debug('tmpDirname = %s, workDirname = %s', self.tmpDirname, self.workDirname)
        return os.path.join(self.tmpDirname, self.workDirname)

    def makeWorkdirPath(self, filename):
        return os.path.join(self.makeWorkDirname(), filename)
    
    def makeGeneContigsFname(self, geneName):
        return self.makeWorkdirPath(self.geneContigsFnamePattern % geneName)

    def makeTargetsFname(self, absolutePath=False):
        if absolutePath:
            return self.makeWorkdirPath(self.targetsFname)
        else:
            return self.targetsFname

    def makeGeneReadFname(self, geneName, absolutePath=False):
        # logger.warning('obsolescent -- responsibility for read fnames moving to TargetAssembler')
        geneReadFname = self.geneReadFnamePattern % geneName
        if absolutePath:
            return self.makeWorkdirPath(geneReadFname)
        else:
            return geneReadFname

    def makeGeneRepresentativeFname(self, geneName, absolutePath=False):
        geneRepresentativeFname = self.geneRepresentativeFnamePattern % geneName
        if absolutePath:
            return self.makeWorkdirPath(geneRepresentativeFname)
        else:
            return geneRepresentativeFname

    def translateGene(self, geneDna):
        # FIXME: add support for gene specific translation table setting
        # FIXME: not really an instance method -- static?
        l = len(geneDna) - (len(geneDna) % 3)
        if l < len(geneDna):
            logger.warning('gene %s: length %d is not an integer multiple of 3 -- not a CDS?', geneDna.id, len(geneDna))
        geneProtein = Bio.SeqRecord.SeqRecord(geneDna.seq[:l].translate(), id='%s-pep' % geneDna.id, description='%s, translated' % geneDna.description)
        return geneProtein

    def setRepresentativeGenes(self, result):
        """Roughly equivalent to "distribute targets" in HybPiper."""
        result.representativePaftolTargetDict = {}
        for geneName in result.paftolTargetSet.paftolGeneDict:
            representativePaftolTarget = None
            maxMappingScoreSum = None
            for organismName in result.paftolTargetSet.paftolGeneDict[geneName].paftolTargetDict:
                mappingScoreSum = result.paftolTargetSet.paftolGeneDict[geneName].paftolTargetDict[organismName].mappingScoreSum()
                if representativePaftolTarget is None or (mappingScoreSum is not None and mappingScoreSum > maxMappingScoreSum):
                    representativePaftolTarget = result.paftolTargetSet.paftolGeneDict[geneName].paftolTargetDict[organismName]
                    maxMappingScoreSum = mappingScoreSum
            result.representativePaftolTargetDict[geneName] = representativePaftolTarget
            if representativePaftolTarget is None:
                logger.debug('represenative for %s: none', geneName)
            else:
                logger.debug('representative for %s: %s', representativePaftolTarget.paftolGene.name, representativePaftolTarget.organism.name)

    def writeRepresentativeGenes(self, result):
        for geneName in result.representativePaftolTargetDict:
            paftolTarget = result.representativePaftolTargetDict[geneName]
            paftolTarget.writeFasta(self.makeGeneRepresentativeFname(geneName, True))

    def readMappedReadsSingle(self, result):
        readNameMappedReadDict = result.paftolTargetSet.makeReadNameMappedReadDict()
        with open(result.forwardFastq, 'r') as forwardFile:
            forwardParser = Bio.SeqIO.parse(forwardFile, 'fastq')
            for forwardRead in forwardParser:
                readName = forwardRead.id
                if readName in readNameMappedReadDict:
                    for mappedRead in readNameMappedReadDict[readName]:
                        if mappedRead.forwardRead is not None:
                            raise StandardError, 'duplicate forward read for %s' % readName
                        mappedRead.forwardRead = forwardRead

    def readMappedReadsPaired(self, result):
        readNameMappedReadDict = result.paftolTargetSet.makeReadNameMappedReadDict()
        with open(result.forwardFastq, 'r') as forwardFile:
            forwardParser = Bio.SeqIO.parse(forwardFile, 'fastq')
            with open(result.reverseFastq, 'r') as reverseFile:
                reverseParser = Bio.SeqIO.parse(reverseFile, 'fastq')
                for forwardRead in forwardParser:
                    reverseRead = reverseParser.next()
                    forwardRead.id = MappedRead.readBasename(forwardRead.id)
                    reverseRead.id = MappedRead.readBasename(reverseRead.id)
                    if reverseRead.id != forwardRead.id:
                        raise StandardError('paired read files %s / %s out of sync at read %s / %s' % (result.forwardFastq, result.reverseFastq, forwardRead.id, reverseRead.id))
                    readName = forwardRead.id
                    if readName in readNameMappedReadDict:
                        for mappedRead in readNameMappedReadDict[readName]:
                            if mappedRead.forwardRead is not None:
                                raise StandardError, 'duplicate forward read for %s' % readName
                            mappedRead.forwardRead = forwardRead
                            mappedRead.reverseRead = reverseRead
                # FIXME: check for dangling stuff in reverse: reverse.next() should trigger exception (StopIteration?)

    def writeMappedReadsFasta(self, result, maxNumReadsPerGene):
        for paftolGene in result.paftolTargetSet.paftolGeneDict.values():
            with open(self.makeGeneReadFname(paftolGene.name, True), 'w') as fastaFile:
                paftolGene.writeMappedReadsFasta(fastaFile, True, result.reverseFastq is not None, maxNumReadsPerGene)

    def distributeSingle(self, result, maxNumReadsPerGene):
        self.readMappedReadsSingle(result)
        self.writeMappedReadsFasta(result, maxNumReadsPerGene)

    def distributePaired(self, result, maxNumReadsPerGene):
        self.readMappedReadsPaired(result)
        self.writeMappedReadsFasta(result, maxNumReadsPerGene)

    def distributeSingleOld(self, result):
        fForward = open(result.forwardFastq, 'r')
        fqiForward = Bio.SeqIO.QualityIO.FastqGeneralIterator(fForward)
        readNameGeneDict = result.paftolTargetSet.makeReadNameGeneDict()
        for fwdReadTitle, fwdReadSeq, fwdReadQual in fqiForward:
            readName = fwdReadTitle.split()[0]
            if readName in readNameGeneDict:
                for paftolGene in readNameGeneDict[readName]:
                    with open(self.makeGeneReadFname(paftolGene.name, True), 'a') as f:
                        f.write('>%s\n%s\n' % (fwdReadTitle, fwdReadSeq))
        fForward.close()

    def distributePairedOld(self, result):
        # FIXME: consider try...finally to ensure files are closed
        fForward = open(result.forwardFastq, 'r')
        fqiForward = Bio.SeqIO.QualityIO.FastqGeneralIterator(fForward)
        fReverse = open(result.reverseFastq, 'r')
        fqiReverse = Bio.SeqIO.QualityIO.FastqGeneralIterator(fReverse)
        readNameGeneDict = result.paftolTargetSet.makeReadNameGeneDict()
        for fwdReadTitle, fwdReadSeq, fwdReadQual in fqiForward:
            readName = fwdReadTitle.split()[0]
            # FIXME: premature end of reverse fastq will trigger
            # StopIteration and premature end of forward will leave
            # rest of reverse ignored
            revReadTitle, revReadSeq, revReadQual = fqiReverse.next()
            if readName != revReadTitle.split()[0]:
                raise StandardError('paired read files %s / %s out of sync at read %s / %s' % (result.forwardFastq, result.reverseFastq, fwdReadTitle, revReadTitle))
            if readName in readNameGeneDict:
                for paftolGene in readNameGeneDict[readName]:
                    with open(self.makeGeneReadFname(paftolGene.name, True), 'a') as f:
                        f.write('>%s\n%s\n' % (fwdReadTitle, fwdReadSeq))
                        f.write('>%s\n%s\n' % (revReadTitle, revReadSeq))
        # FIXME: check for dangling stuff in reverse: should trigger
        # an exception:
        # revReadTitle, revReadSeq, revReadQual = fqiReverse.next()
        fForward.close()
        fReverse.close()

    def distribute(self, result, maxNumReadsPerGene):
        if result.isPaired():
            self.distributePaired(result, maxNumReadsPerGene)
        else:
            print 'distribute single end. Result is paired=', result.isPaired()
            self.distributeSingle(result, maxNumReadsPerGene)

    def filterByPercentIdentity(self, exonerateResultList):
        return [e for e in exonerateResultList if e.percentIdentity >= self.exoneratePercentIdentityThreshold]

    def filterByContainment(self, exonerateResultList):

        def isContainedWithTiebreak(exonerateResult, other):
            if not other.containsQueryAlignmentRange(exonerateResult):
                return False
            if not exonerateResult.containsQueryAlignmentRange(other):
                return True
            # prefer shorter target alignment length (fewer gaps)
            if exonerateResult.targetAlignmentLength < other.targetAlignmentLength:
                return False
            elif exonerateResult.targetAlignmentLength > other.targetAlignmentLength:
                return True
            # subsequent tie breaking is arbitrary and intended to yield consistent results only
            # FIXME: resolving tie by arbitrarily preferring target start position
            if exonerateResult.targetAlignmentStart < other.targetAlignmentStart:
                return False
            elif exonerateResult.targetAlignmentStart > other.targetAlignmentStart:
                return True
            # FIXME: resolving tie using contig id, consider using more meaningful criteria but be mindful of biases...???
            if exonerateResult.targetId is None:
                raise StandardError('cannot break tie when exonerateResult.targetId is None')
            if other.targetId is None:
                raise StandardError('cannot break tie when other.targetId is None')
            if exonerateResult.targetId < other.targetId:
                return False
            elif other.targetId < exonerateResult.targetId:
                return True
            raise StandardError('cannot break tie: exonerateResult = %s, other = %s' % (str(exonerateResult), str(other)))

        nonContainedExonerateResultList = []
        for exonerateResult in exonerateResultList:
            isContained = False
            for other in exonerateResultList:
                isContained = isContained or ((exonerateResult is not other) and isContainedWithTiebreak(exonerateResult, other))
            if not isContained:
                nonContainedExonerateResultList.append(exonerateResult)
        return nonContainedExonerateResultList

    # query:   gattacatgactcga
    # contig1: gattacatga
    # contig2:      ca--actcga
    # trim contig2 because it has (more) gaps in the overlap region??
    # compute consensus -- along overlapping regions, or along entire query?
    def filterByOverlap(self, exonerateResultList, strictOverlapFiltering):

        def isPreferred(exonerateResult, other):
            if exonerateResult.queryAlignmentLength != other.queryAlignmentLength:
                return exonerateResult.queryAlignmentLength > other.queryAlignmentLength
            if exonerateResult.rawScore != other.rawScore:
                return exonerateResult.rawScore > other.rawScore
            if exonerateResult.queryAlignmentLength != other.queryAlignmentLength:
                return exonerateResult.queryAlignmentLength > other.queryAlignmentLength
            # FIXME: arbitrary tie breaking
            if exonerateResult.queryAlignmentStart != other.queryAlignmentStart:
                return exonerateResult.queryAlignmentStart < other.queryAlignmentStart
            if exonerateResult.queryAlignmentEnd != other.queryAlignmentEnd:
                return exonerateResult.queryAlignmentEnd < other.queryAlignmentEnd
            if exonerateResult.targetId != other.targetId:
                return exonerateResult.targetId < other.targetId
            raise StanddardError('cannot break tie of overlapping contigs: exonerateResult = %s, other = %s' % (str(exonerateResult), str(other)))

        logger.warning('scanning for overlaps but not resolving them, pending development of concept')
        nonOverlappingExonerateResultList = []
        for exonerateResult in exonerateResultList:
            isOverlapping = False
            for other in exonerateResultList:
                if exonerateResult is not other:
                    if exonerateResult.overlapsQueryAlignmentRange(other):
                        if strictOverlapFiltering:
                            isOverlapping = isOverlapping or (not isPreferred(exonerateResult, other))
                        else:
                            logger.warning('overlap found, but not resolved: %s, %s', str(exonerateResult), str(other))
            if not isOverlapping:
                nonOverlappingExonerateResultList.append(exonerateResult)
        return nonOverlappingExonerateResultList

    def filterExonerateResultList(self, geneName, exonerateResultList, strictOverlapFiltering):
        logger.debug('gene %s: %d exonerate results', geneName, len(exonerateResultList))
        exonerateResultList = self.filterByPercentIdentity(exonerateResultList)
        logger.debug('gene %s: %d sufficiently close exonerate results', geneName, len(exonerateResultList))
        exonerateResultList = self.filterByContainment(exonerateResultList)
        logger.debug('gene %s: %d non-contained exonerate results', geneName, len(exonerateResultList))
        # logger.debug('gene %s: non-contained contig list: %s', geneName, ', '.join([e.targetId for e in exonerateResultList]))
        exonerateResultList = self.filterByOverlap(exonerateResultList, strictOverlapFiltering)
        # logger.debug('gene %s: %d non-overlapping exonerate results', geneName, len(exonerateResultList))
        logger.debug('gene %s: %d non-overlapping contig list [strict=%s]: %s', geneName, len(exonerateResultList), str(strictOverlapFiltering), ', '.join(['%s; tcdsLen=%d' % (e.targetId, len(e.targetCdsSeq.seq)) for e in exonerateResultList]))
        return exonerateResultList

    def makeTgz(self):
        if self.workdirTgz is not None:
            if self.tmpDirname is None:
                raise StandardError('illegal state: no temporary directory generated')
            tmpTgz = os.path.join(self.tmpDirname, '%s.tgz' % self.workDirname)
            tgzArgv = ['tar', '-zcf', tmpTgz, self.workDirname]
            tgzProcess = subprocess.Popen(tgzArgv, cwd=self.tmpDirname)
            tgzReturncode = tgzProcess.wait()
            if tgzReturncode != 0:
                raise StandardError('process "%s" returned %d' % (' '.join(tgzArgv), tgzReturncode))
            # FIXME: clumsy to first create tgz in temp dir and then
            # moving it to final destination, compute absolute path to
            # final destination and use that directly?
            shutil.move(os.path.join(self.tmpDirname, tmpTgz), self.workdirTgz)

            
class TargetMapper(object):

    def __init__(self):
        self.workdir = None
        self.targetsFname = 'targets.fasta'
        
    def makePath(self, baseFname):
        return os.path.join(self.workdir, baseFname)
        
    def makeTargetsPath(self):
        return self.makePath(self.targetsFname)
    
    def writeTargetsFile(self, paftolTargetSet):
        paftolTargetSet.writeFasta(self.makeTargetsPath())
        
    def makeWorkdir(self):
        os.mkdir(self.workdir)
        
    def isSetup(self):
        return self.workdir is not None
        
    def setup(self, workdir):
        self.workdir = workdir
        self.makeWorkdir()
        logger.debug('set up workdir: %s', self.workdir)

    def cleanup(self):
        shutil.rmtree(self.workdir)
        self.workdir = None

    def mapReads(self, paftolTargetSet, forwardReadsFname, reverseReadsFname):
        raise StandardError, 'abstract method called'


class TargetMapperTblastn(TargetMapper):
    
    def __init__(self, tblastnRunner=None):
        super(TargetMapperTblastn, self).__init__()
        if tblastnRunner is None:
            tblastnRunner = paftol.tools.TblastnRunner()
        self.tblastnRunner = tblastnRunner
        self.forwardFasta = 'fwd.fasta'
        self.reverseFasta = 'rev.fasta'

    def mapReads(self, paftolTargetSet, forwardReadsFname, reverseReadsFname):
        logger.debug('mapping gene sequences to reads')
        if not self.isSetup():
            raise StandardError, 'illegal state: TargetMapperTblastn instance not set up'
        self.writeTargetsFile(paftolTargetSet)
        referenceFname = self.makeTargetsPath()
        targetProteinList = [paftol.tools.translateSeqRecord(geneSr) for geneSr in paftolTargetSet.getSeqRecordList()]
        # FIXME: check these parameters, consider numAlignments?
        self.tblastnRunner.maxTargetSeqs = 10000000
        self.tblastnRunner.maxHsps = 1
        # jtk: analyser logic needs developing to mange numOfftargetsReads generically
        # result.paftolTargetSet.numOfftargetReads = None
        forwardFastaPath = self.makePath(self.forwardFasta)
        paftol.tools.fastqToFasta(forwardReadsFname, forwardFastaPath)
        self.tblastnRunner.indexDatabase(forwardFastaPath)
        self.tblastnRunner.processTblastn(paftolTargetSet, forwardFastaPath, targetProteinList)
        if reverseReadsFname is not None:
            reverseFastaPath = self.makePath(self.reverseFasta)
            paftol.tools.fastqToFasta(reverseReadsFname, reverseFastaPath)
            self.tblastnRunner.indexDatabase(reverseFastaPath)
            self.tblastnRunner.processTblastn(paftolTargetSet, reverseFastaPath, targetProteinList)


class TargetMapperBwa(TargetMapper):
    
    def __init__(self, bwaRunner=None):
        super(TargetMapperBwa, self).__init__()
        if bwaRunner is None:
            bwaRunner = paftol.tools.BwaRunner()
        self.bwaRunner = bwaRunner
 
    def mapReads(self, paftolTargetSet, forwardReadsFname, reverseReadsFname):
        """Map reads to genes.
"""
        logger.debug('mapping reads to gene sequences')
        if self.workdir is None:
            raise StandardError, 'illegal state: no workdir'
        referenceFname = self.makeTargetsPath()
        self.bwaRunner.indexReference(referenceFname)
        forwardReadsFname = os.path.join(os.getcwd(), result.forwardFastq)
        if result.reverseFastq is None:
            reverseReadsFname = None
        else:
            reverseReadsFname = os.path.join(os.getcwd(), result.reverseFastq)
        paftolTargetSet.numOfftargetReads = 0
        self.bwaRunner.processBwa(paftolTargetSet, referenceFname, forwardReadsFname, reverseReadsFname)

        
class TargetAssembler(object):
    
    def __init__(self):
        self.workdir = None
        self.geneReadFnamePattern = 'gene-%s.fasta'

    def makeWorkdir(self):
        os.mkdir(self.workdir)
        
    def isSetup(self):
        return self.workdir is not None
        
    def setup(self, workdir):
        self.workdir = workdir
        self.makeWorkdir()

    def cleanup(self):
        shutil.rmtree(self.workdir)
        self.workdir = None

    def makeWorkdirPath(self, filename):
        return os.path.join(self.workdir, filename)

    def makeGeneReadFname(self, geneName):
        geneReadFname = self.geneReadFnamePattern % geneName
        return self.makeWorkdirPath(geneReadFname)


class TargetAssemblerOverlapSerial(TargetAssembler):

    def __init__(self, semiglobalAlignmentRunner=None):
        super(TargetAssemblerOverlapSerial, self).__init__()
        self.overlapCsvFnamePattern = 'overlap-%s.csv'
        self.positionedReadFnamePattern = 'posread-%s.fasta'
        self.semiglobalAlignmentRunner = semiglobalAlignmentRunner
        self.windowSizeReference = None
        self.relIdentityThresholdReference = None
        self.windowSizeReadOverlap = None
        self.relIdentityThresholdReadOverlap = None
        
    def makeWorkdirPath(self, filename):
        return os.path.join(self.workdir, filename)

    def checkControlParameters(self):
        controlParameterList = ['windowSizeReference', 'relIdentityThresholdReference', 'windowSizeReadOverlap', 'relIdentityThresholdReadOverlap', 'semiglobalAlignmentRunner']
        missingControlParameterList = []
        for controlParameter in controlParameterList:
            if self.__dict__[controlParameter] is None:
                missingControlParameterList.append(controlParameter)
        if len(missingControlParameterList) > 0:
            raise StandardError, 'missing control parameters: %s' % ', '.join(missingControlParameterList)

    def assembleGene(self, result, geneName):
        # logger.debug('tracking: starting with gene %s' % geneName)
        if not self.isSetup():
            raise StandardError, 'cannot assemble gene %s: TargetAssemblerOverlapSerial instance not set up' % geneName
        self.checkControlParameters()
        overlapCsvFname = self.makeWorkdirPath('overlap-%s.csv' % geneName)
        positionedReadDirname = self.makeWorkdirPath('posread-%s' % geneName)
        positionedReadFname = self.makeWorkdirPath('posread-%s.fasta' % geneName)
        os.mkdir(positionedReadDirname)
        readSrFwdList = copy.deepcopy(result.paftolTargetSet.paftolGeneDict[geneName].makeMappedReadsUniqueList(includeForward=True, includeReverse=False))
        if result.isPaired()==False:
            logger.debug('result not paired readSrRevList') 
        else:
            logger.debug('result is paired readSrRevList') 
            readSrRevList = copy.deepcopy(result.paftolTargetSet.paftolGeneDict[geneName].makeMappedReadsUniqueList(includeForward=False, includeReverse=True))
        readSrList = []
        for readSr in readSrFwdList:
            readSr.id = '%s-fwd' % readSr.id
            readSrList.append(readSr)
        if result.isPaired()==False:
            logger.debug('result not paired readSr') 
        else:
            logger.debug('result is paired readSr') 
            for readSr in readSrRevList:
                readSr.id = '%s-rev' % readSr.id
                readSrList.append(readSr)
        readSrList.extend(paftol.tools.reverseComplementSeqRecordList(readSrList))
        repGene = result.representativePaftolTargetDict[geneName].seqRecord
        # repGeneProtein = self.translateGene(repGene)
        geneReadFname = self.makeGeneReadFname(geneName)
        # for sr in readSrList:
        #     sys.stderr.write('%s\n' % sr.id)
        readSrDict = Bio.SeqIO.to_dict(readSrList)
        alignmentList = paftol.tools.semiglobalOneVsAll(repGene, readSrList)
        numReads = len(readSrList)
        if len(alignmentList) != numReads:
            raise StandardError, 'readSrList / alignment mismatch'
        positionedReadList = []
        for i in xrange(numReads):
            # sys.stderr.write('%s / %s: %f\n' % (alignmentList[i][0].id, alignmentList[i][1].id, findMaxRelativeIdentity(alignmentList[i], self.windowSize)))
            maxRelativeIdentity = paftol.tools.findMaxRelativeIdentity(alignmentList[i], self.windowSizeReference)
            if maxRelativeIdentity >= self.relIdentityThresholdReference:
                position = paftol.tools.findReadPosition(alignmentList[i])
                # coreAlignment = findOverlapAlignment(alignmentList[i])
                # coreLength = coreAlignment.get_alignment_length()
                # coreMatch = findRelativeIdentity(coreAlignment)
                coreLength = None
                coreMatch = None
                positionedReadList.append(paftol.tools.PositionedRead(readSrList[i], position, maxRelativeIdentity, coreLength, coreMatch))
            else:
                pass
                # sys.stderr.write('skipping read %s with maxRelativeIdentity %f\n' % (readSrList[i].id, maxRelativeIdentity))
        positionedReadList.sort()
        # logger.debug('tracking: positioned reads')
        positionedSrList = [positionedRead.readSr for positionedRead in positionedReadList]
        if positionedReadDirname is not None:
            for i in xrange(len(positionedSrList)):
                Bio.SeqIO.write([positionedSrList[i]], '%s/p%03d.fasta' % (positionedReadDirname, i), 'fasta')
        if positionedReadFname is not None:
            Bio.SeqIO.write(positionedSrList, positionedReadFname, 'fasta')
        if overlapCsvFname is not None:
            overlapDataFrame = paftol.tools.DataFrame(['read0', 'read1', 'read1pos', 'maxRelId', 'coreLength', 'coreMatch', 'overlapLength', 'overlapMatch'])
        else:
            overlapDataFrame = None
        contigList = []
        currentContig = paftol.tools.Contig(self.windowSizeReadOverlap, self.relIdentityThresholdReadOverlap, self.semiglobalAlignmentRunner)
        for i in xrange(len(positionedReadList)):
            if overlapDataFrame is not None:
                if i == 0:
                    overlapRow = {'read0': None, 'read1': positionedReadList[i].readSr.id, 'read1pos': positionedReadList[i].position, 'maxRelId': positionedReadList[i].maxRelativeIdentity, 'coreLength': positionedReadList[i].coreLength, 'coreMatch': positionedReadList[i].coreMatch, 'overlapLength': None, 'overlapMatch': None}
                else:
                    alignmentList = self.semiglobalAlignmentRunner.align(positionedReadList[i - 1].readSr, [positionedReadList[i].readSr])
                    alignment = alignmentList[0]
                    overlapAlignment = paftol.tools.findOverlapAlignment(alignment)
                    if overlapAlignment.get_alignment_length() == 0:
                        overlapMatch = None
                    else:
                        overlapMatch = paftol.tools.findRelativeIdentity(overlapAlignment)
                    overlapRow = {'read0': positionedReadList[i - 1].readSr.id, 'read1': positionedReadList[i].readSr.id, 'read1pos': positionedReadList[i].position, 'maxRelId': positionedReadList[i].maxRelativeIdentity, 'coreLength': positionedReadList[i].coreLength, 'coreMatch': positionedReadList[i].coreMatch, 'overlapLength': overlapAlignment.get_alignment_length(), 'overlapMatch': overlapMatch}
                overlapDataFrame.addRow(overlapRow)
            if currentContig.addRead(positionedReadList[i].readSr):
                logger.debug('added read %s to current contig', positionedReadList[i].readSr.id)
            else:
                logger.debug('started new contig with read %s', positionedReadList[i].readSr.id)
                currentContig.removeTerminalGaps()
                contigList.append(currentContig)
                currentContig = paftol.tools.Contig(self.windowSizeReadOverlap, self.relIdentityThresholdReadOverlap, self.semiglobalAlignmentRunner)
                currentContig.addRead(positionedReadList[i].readSr)
        currentContig.removeTerminalGaps()
        contigList.append(currentContig)
        if overlapCsvFname is not None:
            with open(overlapCsvFname, 'w') as f:
                overlapDataFrame.writeCsv(f)
        consensusList = []
        contigNumber = 0
        for contig in contigList:
            consensus = contig.getConsensus()
            if consensus is not None:
                consensus.id = '%s--contig%05d' % (geneName, contigNumber)
                contigNumber = contigNumber + 1
                consensusList.append(consensus)
        return consensusList

    
class TargetRecoverer(HybseqAnalyser):

    def __init__(self, workdirTgz, workDirname, trimmomaticRunner=None, targetMapper=None, targetAssembler=None):
        super(TargetRecoverer, self).__init__(workdirTgz, workDirname)
        self.trimmomaticRunner = trimmomaticRunner
        self.targetMapper = targetMapper
        self.targetAssembler = targetAssembler
        self.targetMapperWorkdir = 'targetmapper'
        self.targetAssemblerWorkdir = 'targetassembler'
        self.trimmedPairedFwd = 'trimmed_paired_fwd.fastq'
        self.trimmedPairedRev = 'trimmed_paired_rev.fastq'
        self.trimmedUnpairedFwd = 'trimmed_unpaired_fwd.fastq'
        self.trimmedUnpairedRev = 'trimmed_unpaired_rev.fastq'
        self.trimlogFname = 'trimlog.txt'

    def setup(self, result):
        logger.debug('setting up')
        self.setupTmpdir()
        self.targetMapper.setup(self.makeWorkdirPath(self.targetMapperWorkdir))
        self.targetAssembler.setup(self.makeWorkdirPath(self.targetAssemblerWorkdir))
        # FIXME: is writing the targets fasta file really part of setup?
    # result.paftolTargetSet.writeFasta(self.makeTargetsFname(True))
        
    # ideas for hybrid / consensus sequence for (multiple) re-mapping
    # reference CDS:     atgtac------catacagaagagacgtga
    # reconstructed CDS:    cactcatttcat---gga
    # "consensus"        atgCACTCAATTCAT   GGAgagacgtga
    # principe: Where reconstructed symbol is available, use that in preference.
    #   * gap in reference: use symbols from reconstructed (must be non-gap if pairwise alignment)
    #   * gap in reconstructed: skip symbols from reference
    #   * ends / portions with no alignment to reconstructed: fill in from reference
    # Problem: avoid non-homologous alignment portions (e.g. around borders of reconstructed)?

    def recoverContigs(self, result, geneName):
        logger.debug('reconstructing CDS for gene %s', geneName)
        if result.representativePaftolTargetDict is None:
            raise StandardError('illegal state: no represesentative genes')
        if result.representativePaftolTargetDict[geneName] is None:
            raise StandardError('no representative for gene %s' % geneName)
        os.mkdir(self.makeGeneDirPath(geneName))
        contigList = self.targetAssembler.assembleGene(result, geneName)
        if contigList is None:
            logger.warning('gene %s: no contigs', geneName)
            return None
        if len(contigList) == 0:
            logger.warning('gene %s: empty contig list', geneName)
            return None
        logger.debug('gene %s: %d contigs', geneName, len(contigList))
        for contig in contigList:
            contig.description = 'representativeGene=%s, targetsFasta=%s, %s' % (result.representativePaftolTargetDict[geneName].getName(), result.paftolTargetSet.fastaHandleStr, contig.description)
        return contigList
    
    def reconstructCds(self, result, geneName, strictOverlapFiltering):
        if geneName not in result.contigDict:
            raise StandardError, 'no contig recovery result for gene %s' % geneName
        contigList = result.contigDict[geneName]
        if contigList is None:
            logger.warning('gene %s: no cds reconstruction possible because no contigs were recovered' % geneName)
            return None
        geneProtein = self.translateGene(result.representativePaftolTargetDict[geneName].seqRecord)
        exonerateRunner = paftol.tools.ExonerateRunner()
        Bio.SeqIO.write([geneProtein], self.makeWorkdirPath('%s-protein.fasta' % geneName), 'fasta')
        aminoAcidSet = set(Bio.Alphabet.IUPAC.protein.letters.lower())
        # allow stop translation
        aminoAcidSet.add('*')
        setDiff = set(str(geneProtein.seq).lower()) - aminoAcidSet
        if len(setDiff) > 0:
            logger.warning('gene %s: invalid amino acids %s' % (geneName, ', '.join(setDiff)))
            return None
        contigFname = self.makeGeneContigsFname(geneName)
        Bio.SeqIO.write(contigList, contigFname, 'fasta')
        exonerateResultList = exonerateRunner.parse(geneProtein, contigFname, 'protein2genome', bestn=len(contigList))
        logger.debug('gene %s: %d contigs, %d exonerate results', geneName, len(contigList), len(exonerateResultList))
        if len(exonerateResultList) == 0:
            logger.warning('gene %s: no exonerate results from %d contigs', geneName, len(contigList))
        exonerateResultList.sort(paftol.cmpExonerateResultByQueryAlignmentStart)
        # reverse complementing extraneous as that is done by exonerate itself
        # for exonerateResult in exonerateResultList:
        #     logger.debug('gene %s, contig %s: targetStrand = %s', geneName, exonerateResult.targetId, exonerateResult.targetStrand)
        #     logger.debug('gene %s, contig %s, raw: %d -> %d, %s', geneName, exonerateResult.targetId, exonerateResult.targetCdsStart, exonerateResult.targetCdsEnd, str(exonerateResult.targetAlignmentSeq.seq))
        #     if exonerateResult.targetStrand == '-':
        #         exonerateResult.reverseComplementTarget()
        #     logger.debug('gene %s, contig %s, can: %d -> %d, %s', geneName, exonerateResult.targetId, exonerateResult.targetCdsStart, exonerateResult.targetCdsEnd, str(exonerateResult.targetAlignmentSeq.seq))
        # logger.warning('provisional filtering and supercontig construction, handling of overlapping contigs not finalised')
        filteredExonerateResultList = self.filterExonerateResultList(geneName, exonerateResultList, strictOverlapFiltering)
        logger.debug('gene %s: %d exonerate results after filtering', geneName, len(filteredExonerateResultList))
        Bio.SeqIO.write([e.targetCdsSeq for e in filteredExonerateResultList], os.path.join(self.makeGeneDirPath(geneName), '%s-fecds.fasta' % geneName), 'fasta')
        if len(filteredExonerateResultList) == 0:
            logger.warning('gene %s: no exonerate results left after filtering', geneName)
            return None
        supercontig = Bio.SeqRecord.SeqRecord(Bio.Seq.Seq(''.join([str(e.targetCdsSeq.seq) for e in filteredExonerateResultList])), id='%s_supercontig' % geneName)
        logger.debug('gene %s: supercontig length %d', geneName, len(supercontig))
        if len(supercontig) == 0:
            logger.warning('gene %s: empty supercontig', geneName)
            return None
        supercontigFname = os.path.join(self.makeGeneDirPath(geneName), '%s-supercontig.fasta' % geneName)
        Bio.SeqIO.write([supercontig], supercontigFname, 'fasta')
        Bio.SeqIO.write([geneProtein], os.path.join(self.makeGeneDirPath(geneName), '%s-supercontigref.fasta' % geneName), 'fasta')
        # FIXME: use exonerate to align "supercontig" to reference and
        # retrieve coding sequence of exonerate result with highest
        # score. In case of tied highest score, select result with
        # shortest CDS, as this is indicative of highest
        # "concentration" of matches and fewest gaps.
        supercontigErList = exonerateRunner.parse(geneProtein, supercontigFname, 'protein2genome', bestn=1)
        logger.debug('gene %s: %d supercontig exonerate results', geneName, len(supercontigErList))
        splicedSupercontigEr = None
        if len(supercontigErList) == 0:
            logger.warning('gene %s: no exonerate results from supercontig', geneName)
            return None
        if len(supercontigErList) > 1:
            splicedSupercontigEr = supercontigErList[0]
            minLength = len(splicedSupercontigEr.targetCdsSeq)
            for supercontigEr in supercontigErList:
                if len(supercontigEr.targetCdsSeq) < minLength:
                    splicedSupercontigEr = supercontigEr
                    minLength = len(splicedSupercontigEr.targetCdsSeq)
            contigStats = ', '.join(['raw=%d, cdsLen=%d' % (e.rawScore, len(e.targetCdsSeq)) for e in supercontigErList])
            logger.warning('gene %s: received %d supercontig exonerate results despite bestn=1 (%s), selected raw=%d, cdsLen=%d', geneName, len(supercontigErList), contigStats, splicedSupercontigEr.rawScore, len(splicedSupercontigEr.targetCdsSeq))
        else:
            splicedSupercontigEr = supercontigErList[0]
        # not filtering for percent identity to gene again, as that is already done
        if result.reverseFastq is not None:
            readsSpec = '%s, %s' % (result.forwardFastq, result.reverseFastq)
        else:
            readsSpec = result.forwardFastq
        splicedSupercontig = Bio.SeqRecord.SeqRecord(Bio.Seq.Seq(str(splicedSupercontigEr.targetCdsSeq.seq)), id=geneName, description='reconstructed CDS computed by paftol.overlapAnalyser, targets: %s, reads: %s' % (result.paftolTargetSet.fastaHandleStr, readsSpec))
        logger.debug('gene %s: splicedSupercontig length %d', geneName, len(splicedSupercontig))
        splicedSupercontigFname = os.path.join(self.makeGeneDirPath(geneName), '%s-splicedsupercontig.fasta' % geneName)
        Bio.SeqIO.write([splicedSupercontig], splicedSupercontigFname, 'fasta')
        return splicedSupercontig
    
    def analyse(self, targetsSourcePath, forwardFastq, reverseFastq, allowInvalidBases, strictOverlapFiltering, maxNumReadsPerGene):
        raise StandardError, 'obsolete -- use recoverTargets'

    def recoverTargets(self, targetsSourcePath, forwardFastq, reverseFastq, allowInvalidBases, strictOverlapFiltering, maxNumReadsPerGene):
        logger.debug('starting')
	paftolTargetSet = PaftolTargetSet()
	paftolTargetSet.readFasta(targetsSourcePath)
        # FIXME: put allowInvalidBases in result for subsequent reference?
	paftolTargetSet.sanityCheck(allowInvalidBases)
        result = HybpiperResult(paftolTargetSet, forwardFastq, reverseFastq)
	try:
            self.setup(result)
            logger.debug('setup done')
            if self.trimmomaticRunner is None:
                logger.debug('running without trimming')
                trimmedForwardPairedFastqPath = forwardFastq
                trimmedReversePairedFastqPath = reverseFastq
            else:
                logger.debug('running with trimmomatic trimming')
                trimmedForwardPairedFastqPath = self.makeWorkdirPath(self.trimmedPairedFwd)
                trimmedReversePairedFastqPath = self.makeWorkdirPath(self.trimmedPairedRev)
                trimmedForwardUnpairedFastqPath = self.makeWorkdirPath(self.trimmedUnpairedFwd)
                trimmedReverseUnpairedFastqPath = self.makeWorkdirPath(self.trimmedUnpairedRev)
                trimlogPath = self.makeWorkdirPath(self.trimlogFname)
                self.trimmomaticRunner.runTrimmomaticPaired(forwardFastq, reverseFastq, trimmedForwardPairedFastqPath, trimmedReversePairedFastqPath, trimmedForwardUnpairedFastqPath, trimmedReverseUnpairedFastqPath, trimlogFname = trimlogPath)
                result.forwardFastqTrimmedPaired = trimmedForwardPairedFastqPath
                result.reverseFastqTrimmedPaired = trimmedReversePairedFastqPath
                result.forwardFastqTrimmedUnpaired = trimmedForwardUnpairedFastqPath
                result.reverseFastqTrimmedUnpaired = trimmedReverseUnpairedFastqPath
                result.generateFastqcStats()
            self.targetMapper.mapReads(paftolTargetSet, trimmedForwardPairedFastqPath, trimmedReversePairedFastqPath)
            logger.debug('mapping done')
            self.distribute(result, maxNumReadsPerGene)
            logger.debug('read distribution done')
            self.setRepresentativeGenes(result)
            self.writeRepresentativeGenes(result)
            logger.debug('representative genes selected')
            result.contigDict = {}
            result.reconstructedCdsDict = {}
            for geneName in result.paftolTargetSet.paftolGeneDict:
                result.contigDict[geneName] = self.recoverContigs(result, geneName)
                result.reconstructedCdsDict[geneName] = self.reconstructCds(result, geneName, strictOverlapFiltering)
	    logger.debug('CDS reconstruction done')
            logger.debug('finished')
            return result
        finally:
            self.makeTgz()
            logger.debug('tgz file made')
            self.targetMapper.cleanup()
            self.targetAssembler.cleanup()
            self.cleanup()
            logger.debug('cleanup done')


class MappedRead(object):
    """Represent a mapping of an NGS read to a PaftolTarget.
"""

    slashNumberReadIdRe = re.compile('([^/]+)/([12])')

    def __init__(self, paftolTarget):
        self.paftolTarget = paftolTarget
        self.forwardRead = None
        self.reverseRead = None

    def getReadName(self):
        raise StandardError, 'abstract method not overridden'

    def getMappingScore(self):
        raise StandardError, 'abstract method not overridden'

    @staticmethod
    def readBasename(rawReadName):
        m = MappedRead.slashNumberReadIdRe.match(rawReadName)
        if m is None:
            return rawReadName
        else:
            return m.group(1)


class SamMappedRead(MappedRead):

    def __init__(self, paftolTarget, samAlignment):
        super(SamMappedRead, self).__init__(paftolTarget)
	self.samAlignment = samAlignment

    def getReadName(self):
        return self.readBasename(self.samAlignment.qname)

    def getMappingScore(self):
        return self.samAlignment.mapq


class BlastMappedRead(MappedRead):
    """Represent a mapping of a read to a PaftolTarget based on BLAST.

The mapping score is based on the best HSP only, other HSPs are not
taken into account.
"""

    def __init__(self, paftolTarget, blastAlignment):
        super(BlastMappedRead, self).__init__(paftolTarget)
	self.blastAlignment = blastAlignment

    def getReadName(self):
        return self.readBasename(self.blastAlignment.hit_id)

    def getMappingScore(self):
        # FIXME: returning score of HSP #0, ignoring all subsequent HSPs
        return self.blastAlignment.hsps[0].score


class PaftolTarget(object):

    """Represent a PAFTOL target, specific to an organism (i.e. species, specimen etc.).

The main content of instances of this class is a C{SeqRecord}
containing the sequence of the gene in the organism, thus
facilitating handling of multiple genes and multiple organisms.

@ivar organism: the organism
@type organism: C{Organism}
@ivar paftolGene: the PAFTOL gene
@type paftolGene: C{PaftolGene}
@ivar seqRecord: the sequence of this gene in this organism
@type seqRecord: C{Bio.SeqRecord.SeqRecord}
@ivar mappedReadList: the list of reads mapped to this target
@type seqRecord: C{list} of C{MappedRead}
"""

    csvFieldNames = ['organism', 'gene', 'seqLength', 'numMappedReads']

    def __init__(self, organism, paftolGene, seqRecord):
        self.organism = organism
        self.paftolGene = paftolGene
        self.seqRecord = seqRecord
        self.mappedReadList = []
	# self.readAssociationList = []
        if paftolGene.name in organism.paftolTargetDict or organism.name in paftolGene.paftolTargetDict:
            raise StandardError('duplicate organism/gene: organism = %s, gene = %s, seqId = %s' % (organism.name, paftolGene.name, seqRecord.id))
        organism.paftolTargetDict[paftolGene.name] = self
        paftolGene.paftolTargetDict[organism.name] = self

    def getName(self):
        return '%s-%s' % (self.organism.name, self.paftolGene.name)

    def addMappedRead(self, mappedRead):
        self.mappedReadList.append(mappedRead)

    def mappingScoreSum(self):
        if len(self.mappedReadList) == 0:
            return None
        return sum([mr.getMappingScore() for mr in self.mappedReadList])

    def getReadNameSet(self):
        # FIXME: may have to trim away "/1", "/2"?
        return set([mr.getReadName() for mr in self.mappedReadList])

    def numMappedReads(self):
        # FIXME: need to check for duplicates
        # return len(self.mappedReadList)
        return len(self.getReadNameSet())

    def csvRowDict(self):
        d = {}
        d['organism'] = self.organism.name
        d['gene'] = self.paftolGene.name
        if self.seqRecord is None:
            d['seqRecord'] = None
        else:
            d['seqLength'] = len(self.seqRecord)
        d['numMappedReads'] = self.numMappedReads()
        return d

    def writeFasta(self, fastaHandle):
        Bio.SeqIO.write([self.seqRecord], fastaHandle, 'fasta')

class Organism(object):

    """Represent an organism (in the GenBank / NCBI sense of the term).

@ivar name: this organism's name
@type name: C{str}
@ivar paftolTargetDict: dictionary of genes in this organism
@type paftolTargetDict: C{dict} of C{PaftolTarget} instances with PAFTOL gene names as keys
"""

    csvFieldNames = ['organism', 'numGenes', 'numMappedReads']

    def __init__(self, name):
        self.name = name
        self.paftolTargetDict = {}

    def numMappedReads(self):
        return sum([t.numMappedReads() for t in self.paftolTargetDict.values()])

    def csvRowDict(self):
        d = {}
        d['organism'] = self.name
        d['numGenes'] = len(self.paftolTargetDict)
        d['numMappedReads'] = self.numMappedReads()
        return d


class PaftolGene(object):

    """Represent a PAFTOL gene.

This class does not represent genes in terms of intron / exon models
and other features. Its main purpose is to contain a collection of
PAFTOL targets, i.e. sequences found for this gene in various
organisms.

@ivar name: the name of this PAFTOL gene
@type name: C{str}
@ivar paftolTargetDict: dictionary of organisms with this PAFTOL gene
@type paftolTargetDict: C{dict} of C{PaftolTarget} instances with organism names as keys
"""

    csvFieldNames = ['gene', 'numOrganisms', 'meanSeqLength', 'numMappedReads']

    def __init__(self, name):
        self.name = name
        self.paftolTargetDict = {}
        self.annotationDict = {}

    def getReadNameSet(self):
        s = set()
        for paftolTarget in self.paftolTargetDict.values():
            s = s | paftolTarget.getReadNameSet()
        return s

    def meanSequenceLength(self):
        if len(self.paftolTargetDict) == 0:
            return None
        else:
            return float(sum([len(t.seqRecord) for t in self.paftolTargetDict.values()])) / float(len(self.paftolTargetDict))

    def numMappedReads(self):
        return sum([t.numMappedReads() for t in self.paftolTargetDict.values()])

    def csvRowDict(self):
        d = {}
        d['gene'] = self.name
        d['numOrganisms'] = len(self.paftolTargetDict)
        d['meanSeqLength'] = self.meanSequenceLength()
        d['numMappedReads'] = self.numMappedReads()
        return d

    def makeMappedReadsUniqueList(self, includeForward=True, includeReverse=True):
        readNameSet = set()
        srList = []
        numReads = 0
        for paftolTarget in self.paftolTargetDict.values():
            for mappedRead in paftolTarget.mappedReadList:
                readName = mappedRead.getReadName()
                if readName not in readNameSet:
                    numReads = numReads + 1
                    readNameSet.add(readName)
                    if includeForward:
                        if mappedRead.forwardRead is None:
                            raise StandardError, 'mapped read %s: no forward read SeqRecord' % mappedRead.getReadName()
                        srList.append(mappedRead.forwardRead)
                    if includeReverse:
                        if mappedRead.reverseRead is None:
                            raise StandardError, 'mapped read %s: no reverse read SeqRecord' % mappedRead.getReadName()
                        srList.append(mappedRead.reverseRead)
        return srList

    def writeMappedReadsFasta(self, fastaHandle, writeForward=True, writeReverse=True, maxNumReads=None):
        readsList = self.makeMappedReadsUniqueList(writeForward, writeReverse)
        if maxNumReads is not None and len(readsList) > maxNumReads:
            selectedReadsList = tools.selectLongestReads(readsList, maxNumReads)
        else:
            selectedReadsList = readsList
        logger.debug('maxNumReads: %s, numReads: %d, selected: %d', str(maxNumReads), len(readsList), len(selectedReadsList))
        Bio.SeqIO.write(selectedReadsList, fastaHandle, 'fasta')


def extractOrganismAndGeneNames(s):
    # FIXME: should tighten this up to fail on dangling garbage (?)
    paftolTargetRe = re.compile('([^-]+)-([^-]+)')
    m = paftolTargetRe.match(s)
    if m is not None:
        organismName = m.group(1)
        geneName = m.group(2)
    else:
        organismName = 'unknown'
        geneName = s
    return organismName, geneName


class PaftolTargetSet(object):
    """Represent a set of PAFTOL targets.

This class supports mapping using C{bwa} and C{tblastn} by
implementing the processSamAlignment and processBlastAlignment
methods, respectively.
"""


    def __init__(self):
        self.paftolGeneDict = {}
        self.organismDict = {}
        self.numOfftargetReads = None
        self.fastaHandleStr = None

    # FIXME: static?
    def makeFastaId(self, organismName, geneName):
        return '%s-%s' % (organismName, geneName)

    # deprecated, use getSeqRecordSelection instead
    def getGeneSeqRecordList(self, geneNameList):
        srList = []
        for geneName in geneNameList:
            if geneName not in self.paftolGeneDict:
                raise StandardError, 'gene %s not found in this target set' % geneName
            for paftolTarget in self.paftolGeneDict[geneName].paftolTargetDict.values():
                srList.append(paftolTarget.seqRecord)
        return srList

    def getSeqRecordSelection(self, organismNameList=None, geneNameList=None):
        if organismNameList is None:
            organismList = self.organismDict.values()
        else:
            organismList = []
            for organismName in organismNameList:
                if organismName not in self.organismDict:
                    raise StandardError, 'organism %s not found in this target set' % organismName
                organismList.append(self.organismDict[organismName])
        if geneNameList is not None:
            for geneName in geneNameList:
                if geneName not in self.paftolGeneDict:
                    raise StandardError, 'gene %s not found in this target set' % geneName
        srList = []
        for organism in organismList:
            for geneName in organism.paftolTargetDict:
                if geneNameList is None or geneName in geneNameList:
                    srList.append(organism.paftolTargetDict[geneName].seqRecord)
        return srList

    def readFasta(self, fastaHandle):
        # FIXME: add provision to control tolerance for invalid bases -- checkTargets type functionality?
        self.paftolGeneDict = {}
        self.organismDict = {}
        self.fastaHandleStr = str(fastaHandle)
        for sr in Bio.SeqIO.parse(fastaHandle, 'fasta', alphabet=Bio.Alphabet.IUPAC.ambiguous_dna):
            organismName, geneName = extractOrganismAndGeneNames(sr.id)
            if not isSane(organismName):
                raise StandardError('bad organism name: %s' % organismName)
            if not isSane(geneName):
                raise StandardError('bad gene name: %s' % geneName)
            if organismName not in self.organismDict:
                self.organismDict[organismName] = Organism(organismName)
            if geneName not in self.paftolGeneDict:
                self.paftolGeneDict[geneName] = PaftolGene(geneName)
            paftolTarget = PaftolTarget(self.organismDict[organismName], self.paftolGeneDict[geneName], sr)

    def meanTargetLength(self, geneName):
        if geneName not in self.paftolGeneDict:
            raise StandardError, 'gene %s not contained in this target set'
        return self.paftolGeneDict[geneName].meanSequenceLength()

    def getSeqRecordList(self):
        srList = []
        for organism in self.organismDict.values():
            for paftolTarget in organism.paftolTargetDict.values():
                srList.append(paftolTarget.seqRecord)
        return srList

    def writeFasta(self, fastaHandle):
        srList = self.getSeqRecordList()
        sys.stderr.write('writeFasta: writing %d sequences\n' % len(srList))
        Bio.SeqIO.write(srList, fastaHandle, 'fasta')

    def checkOrganismAndGene(self, organismName, geneName):
        if organismName not in self.organismDict:
            raise StandardError('unknown organism: %s' % organismName)
        if geneName not in self.paftolGeneDict:
            raise StandardError('unknown gene: %s' % geneName)
        if geneName not in self.organismDict[organismName].paftolTargetDict:
            raise StandardError('no entry for gene %s in organism %s' % (geneName, organismName))

    def processSamAlignment(self, samAlignment):
        if samAlignment.isMapped():
            organismName, geneName = extractOrganismAndGeneNames(samAlignment.rname)
            self.checkOrganismAndGene(organismName, geneName)
            paftolTarget = self.organismDict[organismName].paftolTargetDict[geneName]
	    mappedRead = SamMappedRead(paftolTarget, samAlignment)
	    paftolTarget.addMappedRead(mappedRead)
        else:
            self.numOfftargetReads = self.numOfftargetReads + 1

    def processBlastAlignment(self, query, blastAlignment):
        organismName, geneName = extractOrganismAndGeneNames(query)
        self.checkOrganismAndGene(organismName, geneName)
        paftolTarget = self.organismDict[organismName].paftolTargetDict[geneName]
        mappedRead = BlastMappedRead(paftolTarget, blastAlignment)
        paftolTarget.addMappedRead(mappedRead)

    def makeReadNameGeneDict(self):
        readNameGeneDict = {}
        for paftolGene in self.paftolGeneDict.values():
            for readName in paftolGene.getReadNameSet():
                if readName not in readNameGeneDict:
                    readNameGeneDict[readName] = []
                readNameGeneDict[readName].append(paftolGene)
        return readNameGeneDict

    def makeReadNameMappedReadDict(self):
        # FIXME: not exactly exemplary for following law of Demeter -- inner parts of loop probably want to be PaftolTarget or MappedRead methods
        readNameMappedReadDict = {}
        for paftolGene in self.paftolGeneDict.values():
            for paftolTarget in paftolGene.paftolTargetDict.values():
                for mappedRead in paftolTarget.mappedReadList:
                    readName = mappedRead.getReadName()
                    if readName not in readNameMappedReadDict:
                        readNameMappedReadDict[readName] = []
                    readNameMappedReadDict[readName].append(mappedRead)
        return readNameMappedReadDict

    def targetStats(self):
        dataFrame = paftol.tools.DataFrame(PaftolTarget.csvFieldNames)
        for organism in self.organismDict.values():
            for paftolTarget in organism.paftolTargetDict.values():
                dataFrame.addRow(paftolTarget.csvRowDict())
        return dataFrame

    def geneStats(self):
        dataFrame = paftol.tools.DataFrame(PaftolGene.csvFieldNames)
        for paftolGene in self.paftolGeneDict.values():
            dataFrame.addRow(paftolGene.csvRowDict())
        return dataFrame

    def organismStats(self):
        dataFrame = paftol.tools.DataFrame(Organism.csvFieldNames)
        for organism in self.organismDict.values():
            dataFrame.addRow(organism.csvRowDict())
        return dataFrame

    def getMappedReadNameSet(self):
        mappedReadNameSet = set()
        for paftolGene in self.paftolGeneDict.values():
            mappedReadNameSet = mappedReadNameSet | paftolGene.getReadNameSet()
        return mappedReadNameSet

    def numMappedReads(self):
        return len(self.getMappedReadNameSet())
        # FIXME: no check for multiple counting -- should change to len(self.getMappedReadNameSet())
        # n = 0
        # for organism in self.organismDict.values():
        #     for paftolTarget in organism.paftolTargetDict.values():
        #         n = n + paftolTarget.numMappedReads()
        # return n

    # FIXME: apparently obsolete -- delete?
    def writeMappedReadsFasta(self, fastaFname):
        with open(fastaFname, 'w') as fastaFile:
            for organism in self.organismDict.values():
                for paftolTarget in organism.paftolTargetDict.values():
                    paftolTarget.writeMappedReadsFasta(fastaFile)

    # FIXME: untested after transplant from HybpiperAnalyser
    def sanityCheck(self, allowInvalidBases=False):
        for organism in self.organismDict.values():
            for paftolTarget in organism.paftolTargetDict.values():
		if not allowInvalidBases:
		    setDiff = set(str(paftolTarget.seqRecord.seq).lower()) - set('acgt')
		    if len(setDiff) != 0:
			raise StandardError('target %s: illegal base(s) %s' % (paftolTarget.seqRecord.id, ', '.join(setDiff)))


class ReferenceGene(object):

    def __init__(self, geneId, referenceGenome, seqRecord, geneFeature, mrnaFeatureList=None, cdsFeatureList=None):
        self.geneId = geneId
        self.referenceGenome = referenceGenome
        self.seqRecord = seqRecord
        self.geneFeature = geneFeature
        self.mrnaFeatureList = [] if mrnaFeatureList is None else mrnaFeatureList[:]
        self.cdsFeatureList = [] if cdsFeatureList is None else cdsFeatureList[:]

    def getSequenceId(self):
        return self.seqRecord.id.split('.')[0]

    def containsHsp(self, hspAccession, hsp):
        if self.getSequenceId() != hspAccession:
            return False
        return self.geneFeature.location.start <= hsp.sbjct_start and self.geneFeature.location.end >= hsp.sbjct_end

    def getLength(self):
        return abs(self.geneFeature.location.end - self.geneFeature.location.start)

    def containsSamAlignment(self, samAlignment):
        if self.getSequenceId() != samAlignment.rname:
            return False
        return self.geneFeature.location.start <= samAlignment.pos and self.geneFeature.location.end >= samAlignment.getEndpos()

    def getGeneName(self):
        if 'name' in self.geneFeature.qualifiers:
            return self.geneFeature.qualifiers['name'][0]
        else:
            return None

    def getGeneNote(self):
        if 'note' in self.geneFeature.qualifiers:
            return self.geneFeature.qualifiers['note'][0]
        else:
            return None

    def getMrnaProduct(self):
        # CHECKME: returning 'product' qualifier value from feature with that qualifier -- may be more thorough to check that all are the same?
        for mrnaFeature in self.mrnaFeatureList:
            if 'product' in mrnaFeature.qualifiers:
                return mrnaFeature.qualifiers['product'][0]
        return None

    def getCdsProduct(self):
        # CHECKME: returning 'product' qualifier value from feature with that qualifier -- may be more thorough to check that all are the same?
        for cdsFeature in self.cdsFeatureList:
            if 'product' in cdsFeature.qualifiers:
                return cdsFeature.qualifiers['product'][0]
        return None

    def makeGenomicSeqRecord(self, seqId=None):
        s = self.geneFeature.extract(self.seqRecord.seq)
        if seqId is None:
            seqId = self.geneId
        return Bio.SeqRecord.SeqRecord(s, id=seqId, description='sequence extracted from gene feature')

    def makeMrnaSeqRecord(self, seqId=None):
        if len(self.mrnaFeatureList) == 0:
            return None
        if len(self.mrnaFeatureList) > 1:
            logger.warning('reference gene %s: %d mRNA features, using #0 to extract sequence', self.geneId, len(self.mrnaFeatureList))
        mrnaFeature = self.mrnaFeatureList[0]
        s = mrnaFeature.extract(self.seqRecord.seq)
        if seqId is None:
            seqId = self.geneId
        return Bio.SeqRecord.SeqRecord(s, id=seqId, description='sequence extracted from mRNA feature')

    def makeCdsSeqRecord(self, seqId=None):
        if len(self.cdsFeatureList) == 0:
            return None
        if len(self.cdsFeatureList) > 1:
            logger.warning('reference gene %s: %d CDS features, using #0 to extract sequence', self.geneId, len(self.cdsFeatureList))
        cdsFeature = self.cdsFeatureList[0]
        s = cdsFeature.extract(self.seqRecord.seq)
        if seqId is None:
            seqId = self.geneId
        return Bio.SeqRecord.SeqRecord(s, id=seqId, description='sequence extracted from CDS feature')


class ReferenceGenomeMappingProcessor(object):

    def __init__(self, referenceGenome):
        if referenceGenome.genomeLength is None:
            raise StandardError, 'reference genome length is None'
        self.referenceGenome = referenceGenome
        self.intergenicId = 'intergenic'
        self.unmappedId = 'unmapped'
        self.geneHitDict = {}
        self.intergenicLength = referenceGenome.genomeLength
        for gene in referenceGenome.geneList:
            geneLength = gene.getLength()
            self.geneHitDict[gene.geneId] = {'geneId': gene.geneId, 'geneLength': geneLength, 'numHits': 0}
            self.intergenicLength = self.intergenicLength - geneLength
        self.geneHitDict[self.intergenicId] = {'geneId': self.intergenicId, 'geneLength': self.intergenicLength, 'numHits': 0}
        self.geneHitDict[self.unmappedId] = {'geneId': self.unmappedId, 'geneLength': None, 'numHits': 0}
        self.rawmapTable = paftol.tools.DataFrame(['qname', 'rname', 'pos'])

    def getStatsTable(self):
        statsTable = paftol.tools.DataFrame(['geneId', 'geneLength', 'numHits'])
        for gene in self.referenceGenome.geneList:
            statsTable.addRow(self.geneHitDict[gene.geneId])
        statsTable.addRow(self.geneHitDict[self.intergenicId])
        statsTable.addRow(self.geneHitDict[self.unmappedId])
        return statsTable

    def processSamAlignment(self, samAlignment):
        if samAlignment.isMapped():
            self.rawmapTable.addRow({'qname': samAlignment.qname, 'rname': samAlignment.rname, 'pos': samAlignment.pos})
            geneId = self.referenceGenome.findGeneIdForSamAlignment(samAlignment)
            if geneId is None:
                geneId = self.intergenicId
        else:
            geneId = self.unmappedId
        self.geneHitDict[geneId]['numHits'] = self.geneHitDict[geneId]['numHits'] + 1


class ReferenceGenome(object):

    """Represent a reference genome, provided via FASTA and GenBank files (possibly both).

@ivar name: the name of this reference genome
@type name: C{str}
@ivar fastaFname: name of FASTA file containing the sequences of this genome
@type fastaFname: C{str}
@ivar genbankFname: name of GenBank file containing the sequences of this genome
@type genbankFname: C{str}
"""

    def __init__(self, name, fastaFname, genbankFname):
        self.name = name
        self.fastaFname = fastaFname
        self.genbankFname = genbankFname
        self.geneList = None
        self.genomeLength = None

    def makeCdsListGeneric(self):

        def extractCdsId(qualifiers, qualifierId):
            qualifier = qualifiers[qualifierId]
            if len(qualifier) == 0:
                raise StandardError, 'qualifier %s has length 0' % qualifierId
            elif len(qualifier) > 1:
                logger.warning('qualifier %s has %d values, using [0] (%s)', qualifierId, len(qualifier), ', '.join(qualifier))
            return qualifier[0]

        cdsIdNumberDict = {}
        cdsList = []
        with open(self.genbankFname, 'r') as f:
            for seqRecord in Bio.SeqIO.parse(f, 'genbank'):
                for seqFeature in seqRecord.features:
                    if seqFeature.type == 'CDS':
                        if 'gene' in seqFeature.qualifiers:
                            cdsId = extractCdsId(seqFeature.qualifiers, 'gene')
                        elif 'locus_tag' in seqFeature.qualifiers:
                            cdsId = extractCdsId(seqFeature.qualifiers, 'locus_tag')
                        else:
                            cdsId = '%s%s' % (seqRecord.id, str(seqFeature.location))
                        # FIXME: ad hoc sanitising of cdsId, replacing spaces with underscores to ensure entire cdsId ends up in FASTA ID portion
                        # necessitated by makeblastdb, which may otherwise see entries with identical cdsId
                        cdsId = cdsId.upper().replace(' ', '_')
                        if cdsId not in cdsIdNumberDict:
                            cdsIdNumberDict[cdsId] = 0
                        cdsIdNumberDict[cdsId] = cdsIdNumberDict[cdsId] + 1
                        cdsIdNumbered = '%s_%d' % (cdsId, cdsIdNumberDict[cdsId])
                        cdsSeq = seqFeature.extract(seqRecord.seq)
                        cdsList.append(Bio.SeqRecord.SeqRecord(cdsSeq, id=cdsIdNumbered, description=str(seqFeature.location)))
        return cdsList

    def makeCdsList(self):
        return self.makeCdsListGeneric()

    def scanGenesAth(self):
        if self.genbankFname is None:
            raise StandardError('no GenBank file name, cannot scan genes (ath method)')
        self.geneList = []
        self.genomeLength = 0
        geneDict = {}
        with open(self.genbankFname, 'r') as f:
            for seqRecord in Bio.SeqIO.parse(f, 'genbank'):
                self.genomeLength = self.genomeLength + len(seqRecord)
                for seqFeature in seqRecord.features:
                    if seqFeature.type == 'gene':
                        # CHECKME: just presuming that locus_tag qualifier will always be present and have exactly one value
                        geneId = seqFeature.qualifiers['locus_tag'][0]
                        if geneId in geneDict:
                            raise StandardError('duplicate gene id: %s' % geneId)
                        gene = ReferenceGene(geneId, self, seqRecord, seqFeature)
                        self.geneList.append(gene)
                        geneDict[geneId] = gene
        # somewhat clumsy to re-scan GenBank file for additional features...
        with open(self.genbankFname, 'r') as f:
            for seqRecord in Bio.SeqIO.parse(f, 'genbank'):
                for seqFeature in seqRecord.features:
                    if seqFeature.type == 'mRNA':
                        geneId = seqFeature.qualifiers['locus_tag'][0]
                        if geneId in geneDict:
                            geneDict[geneId].mrnaFeatureList.append(seqFeature)
                    elif seqFeature.type == 'CDS':
                        geneId = seqFeature.qualifiers['locus_tag'][0]
                        if geneId in geneDict:
                            geneDict[geneId].cdsFeatureList.append(seqFeature)

    def scanGenes(self, scanMethod):
        """Populate C{self.geneList} by scanning an appropriate file.

Currently, the only method supported is C{ath}, which is designed to
work with the Arabidopsis thaliana genome (specifically the TAIR10
release). Currently, specifying any other method will raise an
exception. In the future, more genomes with different annotation
conventions may be added.

@param scanMethod: the method to use for scanning genes
@type scanMethod: C{str}
        """
        if scanMethod == 'ath':
            self.scanGenesAth()
        else:
            raise StandardError('unknown gene scan method: %s' % scanMethod)

    def findGenesByHsp(self, hspAccession, hsp):
        """Find genes that contain a given HSP.
"""
        geneList = []
        for gene in self.geneList:
            if gene.containsHsp(hspAccession, hsp):
                geneList.append(gene)
        return geneList

    def blastTargetSet(self, paftolTargetSet):
        blastnArgv = ['blastn', '-db', self.fastaFname, '-outfmt', '5']
        # blastnArgv = ['tee', 'tee.txt']
        logger.debug('%s', ' '.join(blastnArgv))
        # sys.stderr.flush()
        # sys.stdout.flush()
        blastnProcess = subprocess.Popen(blastnArgv, stdin=subprocess.PIPE, stdout=subprocess.PIPE)
        # subprocess.call(['lsof', '-p', '%d' % os.getpid()])
        # blastnProcess.stdin.flush()
        pid = os.fork()
        if pid == 0:
            # reload(Bio.SeqIO)
            blastnProcess.stdout.close()
            # paftolTargetSet.writeFasta(sys.stderr)
            # srList = paftolTargetSet.getSeqRecordList()
            # sys.stderr.write('target set has %d seqRecords\n' % len(srList))
            # sr = Bio.SeqRecord.SeqRecord(Bio.Seq.Seq('A'), id = 'srDummy', description = '')
            # sq = Bio.Seq.Seq('A')
            # s = str(sr.seq)
            # Bio.SeqIO.write([sr], sys.stderr, 'fasta')
            # sys.stderr.write(sr.format('fasta'))
            # for i in xrange(333):
            #     sys.stderr.write('>dummy\n')
            #     for j in xrange(10):
            #         sys.stderr.write('%s\n' % ('A' * 60))
            # with Bio.File.as_handle(sys.stderr) as h:
                # sys.stderr.write('biopython version: %s\n' % Bio.__version__)
                # sys.stderr.write('handle of sys.stderr: %s\n' % str(h))
                # w = Bio.SeqIO.FastaIO.FastaWriter(h)
                # sys.stderr.write('writer: %s\n' % str(w))
                # w.write_file([sr])
                # w.write_header()
                # w.write_records([sr])
                # w.handle.write('>someseq\n')
                # s = str(sr.seq)
                # w.handle.write(str(sr.seq) + '\n')
                # w.handle.write(sr.format('fasta'))
            # x = sr.format('fasta')
            # paftolTargetSet.writeFasta(blastnProcess.stdin)
            # FIXME: generating FASTA string and writing that manually to work around unresolved broken pipe issue
            for sr in paftolTargetSet.getSeqRecordList():
                blastnProcess.stdin.write(sr.format('fasta'))
            blastnProcess.stdin.close()
            os._exit(0)
        blastnProcess.stdin.close()
        # dict solely serves to check for duplicate BLAST records
        targetIdToGeneDict = {}
        targetGeneTable = paftol.tools.DataFrame(['targetId', 'geneId', 'geneName', 'geneNote', 'mrnaProduct', 'cdsProduct'])
        for blastRecord in Bio.Blast.NCBIXML.parse(blastnProcess.stdout):
            targetId = blastRecord.query
            if targetId in targetIdToGeneDict:
                raise StandardError('duplicate BLAST record for target %s' % targetId)
            geneList = []
            for blastAlignment in blastRecord.alignments:
                for hsp in blastAlignment.hsps:
                    for gene in self.findGenesByHsp(blastAlignment.accession, hsp):
                        if gene not in geneList:
                            dfRow = {}
                            dfRow['targetId'] = targetId
                            dfRow['geneId'] = gene.geneId
                            dfRow['geneName'] = gene.getGeneName()
                            dfRow['geneNote'] = gene.getGeneNote()
                            dfRow['mrnaProduct'] = gene.getMrnaProduct()
                            dfRow['cdsProduct'] = gene.getCdsProduct()
                            targetGeneTable.addRow(dfRow)
                            geneList.append(gene)
            targetIdToGeneDict[targetId] = geneList
        blastnProcess.stdout.close()
        wPid, wExit = os.waitpid(pid, 0)
        if pid != wPid:
            raise StandardError('wait returned pid %s (expected %d)' % (wPid, pid))
        if wExit != 0:
            raise StandardError('wait on forked process returned %d' % wExit)
        blastnReturncode = blastnProcess.wait()
        if blastnReturncode != 0:
            raise StandardError('blastn process exited with %d' % blastnReturncode)
        cdsList = []
        for targetId in targetIdToGeneDict:
            for gene in targetIdToGeneDict[targetId]:
                cds = gene.makeCdsSeqRecord()
                if cds is None:
                    logger.debug('gene %s (target %s): no CDS', gene.geneId, targetId)
                else:
                    cds.description = '%s, matched to target %s' % (cds.description, targetId)
                    cdsList.append(cds)
        return targetGeneTable, cdsList

    def findGeneIdForSamAlignment(self, samAlignment):
        # FIXME: clumsy linear search
        for gene in self.geneList:
            if gene.containsSamAlignment(samAlignment):
                return gene.geneId

    def mapReadsStatsBwaMem(self, bwaRunner, forwardReadsFname, reverseReadsFname=None):
        referenceGenomeMappingProcessor = ReferenceGenomeMappingProcessor(self)
        bwaRunner.processBwa(referenceGenomeMappingProcessor, forwardReadsFname, reverseReadsFname)
        return referenceGenomeMappingProcessor.getStatsTable(), referenceGenomeMappingProcessor.rawmapTable


class PaftolTargetSeqRetriever(object):

    def __init__(self):
        self.blastAlignmentDict = None
        # Paul B. - added to store the target gene organism ID:
        self.blastAlignmentOrganismDict = {}

    def processBlastAlignment(self, query, blastAlignment):

        ''' Paul B. - Adds a single blast record to to this objects blastAlignmentDict - loop through
                      all blast records occurs in BlastRunner.processBlast() method 

        Input parameters: query name (in this case a target sequence name in this format: 
                          organismId-geneId) and a single blast alignment record.

        Note: method adds the top hit only and for each gene only unless there is a hit with a better e-value.
              Might want to extend this to ensure that the top hit is also reasonably covered across the gene (?)
              BUT gene may straddle multiple HSPs. 
    '''
        ### Paul B. - removing split of the 'query' gene name
        organismName, geneName = extractOrganismAndGeneNames(query)
        ###geneName = query    # Not working w.r.t. multiple PAFTOL genes check - may need to split further down
       
        if geneName in self.blastAlignmentDict:
            if blastAlignment.hsps[0].expect < self.blastAlignmentDict[geneName].hsps[0].expect:
                self.blastAlignmentDict[geneName] = blastAlignment
                # Paul B. added to also store the organism associated with this query:
                self.blastAlignmentOrganismDict[geneName] = organismName
        else:
            self.blastAlignmentDict[geneName] = blastAlignment
            # Paul B added:
            self.blastAlignmentOrganismDict[geneName] = organismName

    def retrievePaftolTargetList(self, genomeName, fastaFname, paftolTargetSet, blastnRunner=None):
        if blastnRunner is None:
            blastnRunner = tools.BlastnRunner()
        self.blastAlignmentDict = {}
        blastnRunner.processBlast(self, fastaFname, paftolTargetSet.getSeqRecordList())
        seqIdGeneDict = {}
        for geneName in self.blastAlignmentDict:
            seqId = self.blastAlignmentDict[geneName].hit_id
            if seqId in seqIdGeneDict:
<<<<<<< HEAD
                #raise StandardError, 'multiple PAFTOL genes for %s: %s, %s' % (seqId, seqIdGeneDict[seqId], geneName)
                print 'multiple PAFTOL genes for {}: {}, {}'.format(seqId, seqIdGeneDict[seqId], geneName)
            else:
                seqIdGeneDict[seqId] = geneName
=======
                # Paul B.: this conditional checks for same db hit appearing again for another target gene which would not be good.
                # This is a different check to checking for multiple db hits appearing for the same gene - I thibnk top hit only is 
                # being taken by the processBlastAlignment method above 
                raise StandardError, 'multiple PAFTOL genes for %s: %s, %s' % (seqId, seqIdGeneDict[seqId], geneName)
            seqIdGeneDict[seqId] = geneName
>>>>>>> 7c382979
        paftolTargetList = []
        for seqRecord in Bio.SeqIO.parse(fastaFname, 'fasta'):
            if seqRecord.id in seqIdGeneDict:
                seqId = seqRecord.id
                geneName = seqIdGeneDict[seqId]
                evalue = self.blastAlignmentDict[geneName].hsps[0].expect
                # Paul B. - added:
                organism = self.blastAlignmentOrganismDict[geneName]
                # Paul B. - added organism name to output
                #seqRecord.description = '%s, original ID: %s, evalue: %1.12g' % (seqRecord.description, seqId, evalue)
                seqRecord.description = '%s %s organism-gene:%s-%s originalID:%s evalue:%1.12g %s' % (geneName, organism, organism, geneName, seqId, evalue, seqRecord.description)
                #seqRecord.id = '%s-%s' % (genomeName, geneName, )
                seqRecord.id = '%s' % geneName
                paftolTargetList.append(seqRecord)
        return paftolTargetList


class HybpiperAnalyser(HybseqAnalyser):
    """L{HybseqAnalyser} subclass for HybPiper style analysis (SPAdes based).

@ivar spadesRunner: SPAdes runner, providing instance variables for configuring SPAdes
@type spadesRunner: C{paftol.tools.SpadesRunner}
"""

    def __init__(self, workdirTgz, workDirname, spadesRunner):
        """Initialiser.

@param workdirTgz: name of the tgz archive of the working directory
@type workdirTgz: C{String}
@param workDirname: name of the working directory
@type workDirname: C{String}
@param spadesRunner: SPAdes runner for this analyser to use, C{None} to create a default instance
@type spadesRunner: C{paftol.tools.SpadesRunner} instance
"""
        super(HybpiperAnalyser, self).__init__(workdirTgz, workDirname)
        if spadesRunner is None:
            self.spadesRunner = paftol.tools.SpadesRunner()
        else:
            self.spadesRunner = spadesRunner

    def assembleGeneSpades(self, result, geneName):
        geneReadFname = self.makeGeneReadFname(geneName)
        if not os.path.exists(self.makeWorkdirPath(geneReadFname)):
            logger.debug('gene fasta file %s does not exist (no reads?)', geneReadFname)
            return None
        if result.isPaired():
            # FIXME: tight implicit coupling with distributeSingle / distributePaired
            libraryType = paftol.tools.SpadesRunner.INTERLACED
        else:
            libraryType = paftol.tools.SpadesRunner.SINGLE
        spadesOutputDirname = self.makeGeneDirPath(geneName)
        spadesContigList = self.spadesRunner.assemble(geneReadFname, libraryType, spadesOutputDirname, self.makeWorkDirname())
        return spadesContigList

    def reconstructCds(self, result, geneName, strictOverlapFiltering):
        logger.debug('reconstructing CDS for gene %s', geneName)
        if result.representativePaftolTargetDict is None:
            raise StandardError('illegal state: no represesentative genes')
        if result.representativePaftolTargetDict[geneName] is None:
            raise StandardError('no representative for gene %s' % geneName)
        os.mkdir(self.makeGeneDirPath(geneName))
        contigList = self.assembleGeneSpades(result, geneName)
        if contigList is None:
            logger.warning('gene %s: no spades contigs', geneName)
            return None
        if len(contigList) == 0:
            logger.warning('gene %s: empty contig list', geneName)
            return None
        logger.debug('gene %s: %d spades contigs', geneName, len(contigList))
        geneProtein = self.translateGene(result.representativePaftolTargetDict[geneName].seqRecord)
        Bio.SeqIO.write([geneProtein], self.makeWorkdirPath('%s-protein.fasta' % geneName), 'fasta')
        aminoAcidSet = set(Bio.Alphabet.IUPAC.protein.letters.lower())
        # allow stop translation
        aminoAcidSet.add('*')
        setDiff = set(str(geneProtein.seq).lower()) - aminoAcidSet
        if len(setDiff) > 0:
            logger.warning('gene %s: invalid amino acids %s' % (geneName, ', '.join(setDiff)))
            return None
        contigFname = self.makeGeneContigsFname(geneName)
        Bio.SeqIO.write(contigList, contigFname, 'fasta')
        exonerateRunner = paftol.tools.ExonerateRunner()
        exonerateResultList = exonerateRunner.parse(geneProtein, contigFname, 'protein2genome', bestn=len(contigList))
        logger.debug('gene %s: %d contigs, %d exonerate results', geneName, len(contigList), len(exonerateResultList))
        if len(exonerateResultList) == 0:
            logger.warning('gene %s: no exonerate results from %d contigs', geneName, len(contigList))
        exonerateResultList.sort(cmpExonerateResultByQueryAlignmentStart)
        # reverse complementing extraneous as that is done by exonerate itself
        # for exonerateResult in exonerateResultList:
        #     logger.debug('gene %s, contig %s: targetStrand = %s', geneName, exonerateResult.targetId, exonerateResult.targetStrand)
        #     logger.debug('gene %s, contig %s, raw: %d -> %d, %s', geneName, exonerateResult.targetId, exonerateResult.targetCdsStart, exonerateResult.targetCdsEnd, str(exonerateResult.targetAlignmentSeq.seq))
        #     if exonerateResult.targetStrand == '-':
        #         exonerateResult.reverseComplementTarget()
        #     logger.debug('gene %s, contig %s, can: %d -> %d, %s', geneName, exonerateResult.targetId, exonerateResult.targetCdsStart, exonerateResult.targetCdsEnd, str(exonerateResult.targetAlignmentSeq.seq))
        # logger.warning('provisional filtering and supercontig construction, handling of overlapping contigs not finalised')
        filteredExonerateResultList = self.filterExonerateResultList(geneName, exonerateResultList, strictOverlapFiltering)
        logger.debug('gene %s: %d exonerate results after filtering', geneName, len(filteredExonerateResultList))
        Bio.SeqIO.write([e.targetCdsSeq for e in filteredExonerateResultList], os.path.join(self.makeGeneDirPath(geneName), '%s-fecds.fasta' % geneName), 'fasta')
        if len(filteredExonerateResultList) == 0:
            logger.warning('gene %s: no exonerate results left after filtering', geneName)
            return None
        supercontig = Bio.SeqRecord.SeqRecord(Bio.Seq.Seq(''.join([str(e.targetCdsSeq.seq) for e in filteredExonerateResultList])), id='%s_supercontig' % geneName)
        logger.debug('gene %s: supercontig length %d', geneName, len(supercontig))
        if len(supercontig) == 0:
            logger.warning('gene %s: empty supercontig', geneName)
            return None
        supercontigFname = os.path.join(self.makeGeneDirPath(geneName), '%s-supercontig.fasta' % geneName)
        Bio.SeqIO.write([supercontig], supercontigFname, 'fasta')
        Bio.SeqIO.write([geneProtein], os.path.join(self.makeGeneDirPath(geneName), '%s-supercontigref.fasta' % geneName), 'fasta')
        # FIXME: use exonerate to align "supercontig" to reference and
        # retrieve coding sequence of exonerate result with highest
        # score. In case of tied highest score, select result with
        # shortest CDS, as this is indicative of highest
        # "concentration" of matches and fewest gaps.
        supercontigErList = exonerateRunner.parse(geneProtein, supercontigFname, 'protein2genome', bestn=1)
        logger.debug('gene %s: %d supercontig exonerate results', geneName, len(supercontigErList))
        splicedSupercontigEr = None
        if len(supercontigErList) == 0:
            logger.warning('gene %s: no exonerate results from supercontig', geneName)
            return None
        if len(supercontigErList) > 1:
            splicedSupercontigEr = supercontigErList[0]
            minLength = len(splicedSupercontigEr.targetCdsSeq)
            for supercontigEr in supercontigErList:
                if len(supercontigEr.targetCdsSeq) < minLength:
                    splicedSupercontigEr = supercontigEr
                    minLength = len(splicedSupercontigEr.targetCdsSeq)
            contigStats = ', '.join(['raw=%d, cdsLen=%d' % (e.rawScore, len(e.targetCdsSeq)) for e in supercontigErList])
            logger.warning('gene %s: received %d supercontig exonerate results despite bestn=1 (%s), selected raw=%d, cdsLen=%d', geneName, len(supercontigErList), contigStats, splicedSupercontigEr.rawScore, len(splicedSupercontigEr.targetCdsSeq))
        else:
            splicedSupercontigEr = supercontigErList[0]
        # not filtering for percent identity to gene again, as that is already done
        if result.reverseFastq is not None:
            readsSpec = '%s, %s' % (result.forwardFastq, result.reverseFastq)
        else:
            readsSpec = result.forwardFastq
        splicedSupercontig = Bio.SeqRecord.SeqRecord(Bio.Seq.Seq(str(splicedSupercontigEr.targetCdsSeq.seq)), id=geneName, description='reconstructed CDS computed by paftol.HybpiperAnalyser, targets: %s, reads: %s' % (result.paftolTargetSet.fastaHandleStr, readsSpec))
        logger.debug('gene %s: splicedSupercontig length %d', geneName, len(splicedSupercontig))
        splicedSupercontigFname = os.path.join(self.makeGeneDirPath(geneName), '%s-splicedsupercontig.fasta' % geneName)
        Bio.SeqIO.write([splicedSupercontig], splicedSupercontigFname, 'fasta')
        return splicedSupercontig


class HybpiperBwaAnalyser(HybpiperAnalyser):

    """L{HybpiperAnalyser} subclass that implements an analysis process
close to the HybPiper pipeline.

Some parameters to SPAdes can be controlled via instance variables as
documented below. Defaults of these parameters correspond to the
defaults provided by SPAdes, respectively (at the time of developing
this).

@ivar bwaRunner: SPAdes runner, providing instance variables for configuring BWA
@type bwaRunner: C{paftol.tools.BwaRunner}

    """

    def __init__(self, workdirTgz=None, workDirname='pafpipertmp', bwaRunner=None, spadesRunner=None):
        super(HybpiperBwaAnalyser, self).__init__(workdirTgz, workDirname, spadesRunner)
        if bwaRunner is None:
            self.bwaRunner = paftol.tools.BwaRunner()
        else:
            self.bwaRunner = bwaRunner

    def setup(self, result):
        logger.debug('setting up')
        self.setupTmpdir()
        # FIXME: is writing the targets fasta file really part of setup?
	result.paftolTargetSet.writeFasta(self.makeTargetsFname(True))

    def mapReadsBwa(self, result):
        """Map reads to gene sequences (from multiple organisms possibly).
"""
        logger.debug('mapping reads to gene sequences')
        referenceFname = self.makeTargetsFname(True)
        self.bwaRunner.indexReference(referenceFname)
        forwardReadsFname = os.path.join(os.getcwd(), result.forwardFastq)
        if result.reverseFastq is None:
            reverseReadsFname = None
        else:
            reverseReadsFname = os.path.join(os.getcwd(), result.reverseFastq)
        result.paftolTargetSet.numOfftargetReads = 0
        self.bwaRunner.processBwa(result.paftolTargetSet, referenceFname, forwardReadsFname, reverseReadsFname)

    # ideas for hybrid / consensus sequence for (multiple) re-mapping
    # reference CDS:     atgtac------catacagaagagacgtga
    # reconstructed CDS:    cactcatttcat---gga
    # "consensus"        atgCACTCAATTCAT   GGAgagacgtga
    # principe: Where reconstructed symbol is available, use that in preference.
    #   * gap in reference: use symbols from reconstructed (must be non-gap if pairwise alignment)
    #   * gap in reconstructed: skip symbols from reference
    #   * ends / portions with no alignment to reconstructed: fill in from reference
    # Problem: avoid non-homologous alignment portions (e.g. around borders of reconstructed)?

    def analyse(self, targetsSourcePath, forwardFastq, reverseFastq, allowInvalidBases, strictOverlapFiltering, maxNumReadsPerGene):
        logger.debug('starting')
	paftolTargetSet = PaftolTargetSet()
	paftolTargetSet.readFasta(targetsSourcePath)
        # FIXME: put allowInvalidBases in result for subsequent reference?
	paftolTargetSet.sanityCheck(allowInvalidBases)
        result = HybpiperResult(paftolTargetSet, forwardFastq, reverseFastq)
	try:
            self.setup(result)
            logger.debug('setup done')
            self.mapReadsBwa(result)
            logger.debug('BWA mapping done')
            self.distribute(result, maxNumReadsPerGene)
            logger.debug('read distribution done')
            self.setRepresentativeGenes(result)
            self.writeRepresentativeGenes(result)
            logger.debug('representative genes selected')
            result.reconstructedCdsDict = {}
            for geneName in result.paftolTargetSet.paftolGeneDict:
                result.reconstructedCdsDict[geneName] = self.reconstructCds(result, geneName, strictOverlapFiltering)
	    logger.debug('CDS reconstruction done')
            logger.debug('finished')
            return result
        finally:
            self.makeTgz()
            logger.debug('tgz file made')
            self.cleanup()
            logger.debug('cleanup done')


class HybpiperTblastnAnalyser(HybpiperAnalyser):

    """L{HybseqAnalyser} subclass that implements an analysis process
close to the HybPiper pipeline.

The C{tblastnRunner} and C{spadesRunner} should be considered "owned" by
the analyser, i.e. they may be modified by the analyser (e.g. to set parameters
as required), so they should not be modified or otherwise be used by clients.

Some parameters to SPAdes can be controlled via instance variables as
documented below. Defaults of these parameters correspond to the
defaults provided by SPAdes, respectively (at the time of developing
this).

@ivar tblastnRunner: tblastn runner, providing instance variables for configuring tblastn
@type tblastnRunner: C{paftol.tools.TblastnRunner}
@ivar spadesRunner: SPAdes runner, providing instance variables for configuring SPAdes
@type spadesRunner: C{paftol.tools.SpadesRunner}

    """

    def __init__(self, workdirTgz=None, workDirname='pafpipertmp', tblastnRunner=None, spadesRunner=None):
        super(HybpiperTblastnAnalyser, self).__init__(workdirTgz, workDirname, spadesRunner)
        if tblastnRunner is None:
            self.tblastnRunner = paftol.tools.TblastnRunner()
        else:
            self.tblastnRunner = tblastnRunner

    def setup(self, result):
        logger.debug('setting up')
        self.setupTmpdir()
	result.paftolTargetSet.writeFasta(self.makeTargetsFname(True))
        forwardFastaPath = self.makeWorkdirPath(self.forwardFasta)
        paftol.tools.fastqToFasta(result.forwardFastq, forwardFastaPath)
        self.tblastnRunner.indexDatabase(forwardFastaPath)
        if result.reverseFastq is not None:
            reverseFastaPath = self.makeWorkdirPath(self.reverseFasta)
            paftol.tools.fastqToFasta(result.reverseFastq, reverseFastaPath)
            self.tblastnRunner.indexDatabase(reverseFastaPath)

    def mapReadsTblastn(self, result):
        """Map gene sequences to reads (from multiple organisms possibly).
"""
        logger.debug('mapping gene sequences to reads')
        referenceFname = self.makeTargetsFname(True) ## check this holds
        targetProteinList = [self.translateGene(geneSr) for geneSr in result.paftolTargetSet.getSeqRecordList()]
        # FIXME: check these parameters, consider numAlignments?
        self.tblastnRunner.maxTargetSeqs = 10000000
        self.tblastnRunner.maxHsps = 1
        result.paftolTargetSet.numOfftargetReads = None
        self.tblastnRunner.processTblastn(result.paftolTargetSet, self.makeWorkdirPath(self.forwardFasta), targetProteinList)
        # FIXME: should be not None (!!!)
        if result.reverseFastq is not None:
            self.tblastnRunner.processTblastn(result.paftolTargetSet, self.makeWorkdirPath(self.reverseFasta), targetProteinList)


    # ideas for hybrid / consensus sequence for (multiple) re-mapping
    # reference CDS:     atgtac------catacagaagagacgtga
    # reconstructed CDS:    cactcatttcat---gga
    # "consensus"        atgCACTCAATTCAT   GGAgagacgtga
    # principe: Where reconstructed symbol is available, use that in preference.
    #   * gap in reference: use symbols from reconstructed (must be non-gap if pairwise alignment)
    #   * gap in reconstructed: skip symbols from reference
    #   * ends / portions with no alignment to reconstructed: fill in from reference
    # Problem: avoid non-homologous alignment portions (e.g. around borders of reconstructed)?

    def analyse(self, targetsSourcePath, forwardFastq, reverseFastq, allowInvalidBases, strictOverlapFiltering, maxNumReadsPerGene):
        logger.debug('starting')
	paftolTargetSet = PaftolTargetSet()
	paftolTargetSet.readFasta(targetsSourcePath)
        # FIXME: put allowInvalidBases in result for subsequent reference?
	paftolTargetSet.sanityCheck(allowInvalidBases)
        result = HybpiperResult(paftolTargetSet, forwardFastq, reverseFastq)
	try:
            self.setup(result)
            logger.debug('setup done')
            self.mapReadsTblastn(result)
            logger.debug('tblastn mapping done')
            self.distribute(result, maxNumReadsPerGene)
            logger.debug('read distribution done')
            self.setRepresentativeGenes(result)
            self.writeRepresentativeGenes(result)
            logger.debug('representative genes selected')
            result.reconstructedCdsDict = {}
            for geneName in result.paftolTargetSet.paftolGeneDict:
                result.reconstructedCdsDict[geneName] = self.reconstructCds(result, geneName, strictOverlapFiltering)
	    logger.debug('CDS reconstruction done')
            logger.debug('finished')
            return result
        finally:
            self.makeTgz()
            logger.debug('tgz file made')
            self.cleanup()
            logger.debug('cleanup done')


class OverlapAnalyser(HybseqAnalyser):

    def __init__(self, workdirTgz=None, workDirname='pafpipertmp', tblastnRunner=None, spadesRunner=None):
        super(OverlapAnalyser, self).__init__(workdirTgz, workDirname)
        if tblastnRunner is None:
            self.tblastnRunner = paftol.tools.TblastnRunner()
        else:
            self.tblastnRunner = tblastnRunner
        self.windowSizeReference = None
        self.relIdentityThresholdReference = None
        self.windowSizeReadOverlap = None
        self.relIdentityThresholdReadOverlap = None
        # hard-coded alignment runner while API is incomplete...
        self.alignmentRunner = tools.SemiglobalAlignmentRunner()

    def setup(self, result):
        logger.debug('setting up')
        self.setupTmpdir()
	result.paftolTargetSet.writeFasta(self.makeTargetsFname(True))
        forwardFastaPath = self.makeWorkdirPath(self.forwardFasta)
        paftol.tools.fastqToFasta(result.forwardFastq, forwardFastaPath)
        self.tblastnRunner.indexDatabase(forwardFastaPath)
        if result.reverseFastq is not None:
            reverseFastaPath = self.makeWorkdirPath(self.reverseFasta)
            paftol.tools.fastqToFasta(result.reverseFastq, reverseFastaPath)
            self.tblastnRunner.indexDatabase(reverseFastaPath)

    def mapReadsTblastn(self, result):
        """Map gene sequences to reads (from multiple organisms possibly).
"""
        logger.debug('mapping gene sequences to reads')
        referenceFname = self.makeTargetsFname(True) ## check this holds
        targetProteinList = [self.translateGene(geneSr) for geneSr in result.paftolTargetSet.getSeqRecordList()]
        # FIXME: check these parameters, consider numAlignments?
        self.tblastnRunner.maxTargetSeqs = 10000000
        self.tblastnRunner.maxHsps = 1
        result.paftolTargetSet.numOfftargetReads = None
        self.tblastnRunner.processTblastn(result.paftolTargetSet, self.makeWorkdirPath(self.forwardFasta), targetProteinList)
        # FIXME: should be not None (!!!)
        if result.reverseFastq is not None:
            self.tblastnRunner.processTblastn(result.paftolTargetSet, self.makeWorkdirPath(self.reverseFasta), targetProteinList)

    def assembleGeneSerialOverlap(self, result, geneName):
        # logger.debug('tracking: starting with gene %s' % geneName)
        overlapCsvFname = self.makeWorkdirPath('overlap-%s.csv' % geneName)
        positionedReadDirname = self.makeWorkdirPath('posread-%s' % geneName)
        positionedReadFname = self.makeWorkdirPath('posread-%s.fasta' % geneName)
        os.mkdir(positionedReadDirname)
        readSrFwdList = copy.deepcopy(result.paftolTargetSet.paftolGeneDict[geneName].makeMappedReadsUniqueList(includeForward=True, includeReverse=False))
        readSrRevList = copy.deepcopy(result.paftolTargetSet.paftolGeneDict[geneName].makeMappedReadsUniqueList(includeForward=False, includeReverse=True))
        readSrList = []
        for readSr in readSrFwdList:
            readSr.id = '%s-fwd' % readSr.id
            readSrList.append(readSr)
        for readSr in readSrRevList:
            readSr.id = '%s-rev' % readSr.id
            readSrList.append(readSr)
        readSrList.extend(paftol.tools.reverseComplementSeqRecordList(readSrList))
        repGene = result.representativePaftolTargetDict[geneName].seqRecord
        # repGeneProtein = self.translateGene(repGene)
        geneReadFname = self.makeGeneReadFname(geneName)
        # for sr in readSrList:
        #     sys.stderr.write('%s\n' % sr.id)
        readSrDict = Bio.SeqIO.to_dict(readSrList)
        alignmentList = paftol.tools.semiglobalOneVsAll(repGene, readSrList)
        numReads = len(readSrList)
        if len(alignmentList) != numReads:
            raise StandardError, 'readSrList / alignment mismatch'
        positionedReadList = []
        for i in xrange(numReads):
            # sys.stderr.write('%s / %s: %f\n' % (alignmentList[i][0].id, alignmentList[i][1].id, findMaxRelativeIdentity(alignmentList[i], self.windowSize)))
            maxRelativeIdentity = paftol.tools.findMaxRelativeIdentity(alignmentList[i], self.windowSizeReference)
            if maxRelativeIdentity >= self.relIdentityThresholdReference:
                position = paftol.tools.findReadPosition(alignmentList[i])
                # coreAlignment = findOverlapAlignment(alignmentList[i])
                # coreLength = coreAlignment.get_alignment_length()
                # coreMatch = findRelativeIdentity(coreAlignment)
                coreLength = None
                coreMatch = None
                positionedReadList.append(paftol.tools.PositionedRead(readSrList[i], position, maxRelativeIdentity, coreLength, coreMatch))
            else:
                pass
                # sys.stderr.write('skipping read %s with maxRelativeIdentity %f\n' % (readSrList[i].id, maxRelativeIdentity))
        positionedReadList.sort()
        # logger.debug('tracking: positioned reads')
        positionedSrList = [positionedRead.readSr for positionedRead in positionedReadList]
        if positionedReadDirname is not None:
            for i in xrange(len(positionedSrList)):
                Bio.SeqIO.write([positionedSrList[i]], '%s/p%03d.fasta' % (positionedReadDirname, i), 'fasta')
        if positionedReadFname is not None:
            Bio.SeqIO.write(positionedSrList, positionedReadFname, 'fasta')
        if overlapCsvFname is not None:
            overlapDataFrame = paftol.tools.DataFrame(['read0', 'read1', 'read1pos', 'maxRelId', 'coreLength', 'coreMatch', 'overlapLength', 'overlapMatch'])
        else:
            overlapDataFrame = None
        contigList = []
        currentContig = paftol.tools.Contig(self.windowSizeReadOverlap, self.relIdentityThresholdReadOverlap, self.alignmentRunner)
        for i in xrange(len(positionedReadList)):
            if overlapDataFrame is not None:
                if i == 0:
                    overlapRow = {'read0': None, 'read1': positionedReadList[i].readSr.id, 'read1pos': positionedReadList[i].position, 'maxRelId': positionedReadList[i].maxRelativeIdentity, 'coreLength': positionedReadList[i].coreLength, 'coreMatch': positionedReadList[i].coreMatch, 'overlapLength': None, 'overlapMatch': None}
                else:
                    alignmentList = self.alignmentRunner.align(positionedReadList[i - 1].readSr, [positionedReadList[i].readSr])
                    alignment = alignmentList[0]
                    overlapAlignment = paftol.tools.findOverlapAlignment(alignment)
                    if overlapAlignment.get_alignment_length() == 0:
                        overlapMatch = None
                    else:
                        overlapMatch = paftol.tools.findRelativeIdentity(overlapAlignment)
                    overlapRow = {'read0': positionedReadList[i - 1].readSr.id, 'read1': positionedReadList[i].readSr.id, 'read1pos': positionedReadList[i].position, 'maxRelId': positionedReadList[i].maxRelativeIdentity, 'coreLength': positionedReadList[i].coreLength, 'coreMatch': positionedReadList[i].coreMatch, 'overlapLength': overlapAlignment.get_alignment_length(), 'overlapMatch': overlapMatch}
                overlapDataFrame.addRow(overlapRow)
            if currentContig.addRead(positionedReadList[i].readSr):
                logger.debug('added read %s to current contig', positionedReadList[i].readSr.id)
            else:
                logger.debug('started new contig with read %s', positionedReadList[i].readSr.id)
                currentContig.removeTerminalGaps()
                contigList.append(currentContig)
                currentContig = paftol.tools.Contig(self.windowSizeReadOverlap, self.relIdentityThresholdReadOverlap, self.alignmentRunner)
                currentContig.addRead(positionedReadList[i].readSr)
        currentContig.removeTerminalGaps()
        contigList.append(currentContig)
        if overlapCsvFname is not None:
            with open(overlapCsvFname, 'w') as f:
                overlapDataFrame.writeCsv(f)
        consensusList = []
        contigNumber = 0
        for contig in contigList:
            consensus = contig.getConsensus()
            if consensus is not None:
                consensus.id = '%s--contig%05d' % (geneName, contigNumber)
                contigNumber = contigNumber + 1
                consensusList.append(consensus)
        return consensusList

    def reconstructCds(self, result, geneName, strictOverlapFiltering):
        logger.debug('reconstructing CDS for gene %s', geneName)
        if result.representativePaftolTargetDict is None:
            raise StandardError('illegal state: no represesentative genes')
        if result.representativePaftolTargetDict[geneName] is None:
            raise StandardError('no representative for gene %s' % geneName)
        os.mkdir(self.makeGeneDirPath(geneName))
        contigList = self.assembleGeneSerialOverlap(result, geneName)
        if contigList is None:
            logger.warning('gene %s: no overlap contigs', geneName)
            return None
        if len(contigList) == 0:
            logger.warning('gene %s: empty overlap contig list', geneName)
            return None
        logger.debug('gene %s: %d spades contigs', geneName, len(contigList))
        geneProtein = self.translateGene(result.representativePaftolTargetDict[geneName].seqRecord)
        exonerateRunner = paftol.tools.ExonerateRunner()

        Bio.SeqIO.write([geneProtein], self.makeWorkdirPath('%s-protein.fasta' % geneName), 'fasta')
        aminoAcidSet = set(Bio.Alphabet.IUPAC.protein.letters.lower())
        # allow stop translation
        aminoAcidSet.add('*')
        setDiff = set(str(geneProtein.seq).lower()) - aminoAcidSet
        if len(setDiff) > 0:
            logger.warning('gene %s: invalid amino acids %s' % (geneName, ', '.join(setDiff)))
            return None
        contigFname = self.makeGeneContigsFname(geneName)
        Bio.SeqIO.write(contigList, contigFname, 'fasta')
        exonerateResultList = exonerateRunner.parse(geneProtein, contigFname, 'protein2genome', bestn=len(contigList))
        logger.debug('gene %s: %d contigs, %d exonerate results', geneName, len(contigList), len(exonerateResultList))
        if len(exonerateResultList) == 0:
            logger.warning('gene %s: no exonerate results from %d contigs', geneName, len(contigList))
        exonerateResultList.sort(paftol.cmpExonerateResultByQueryAlignmentStart)
        # reverse complementing extraneous as that is done by exonerate itself
        # for exonerateResult in exonerateResultList:
        #     logger.debug('gene %s, contig %s: targetStrand = %s', geneName, exonerateResult.targetId, exonerateResult.targetStrand)
        #     logger.debug('gene %s, contig %s, raw: %d -> %d, %s', geneName, exonerateResult.targetId, exonerateResult.targetCdsStart, exonerateResult.targetCdsEnd, str(exonerateResult.targetAlignmentSeq.seq))
        #     if exonerateResult.targetStrand == '-':
        #         exonerateResult.reverseComplementTarget()
        #     logger.debug('gene %s, contig %s, can: %d -> %d, %s', geneName, exonerateResult.targetId, exonerateResult.targetCdsStart, exonerateResult.targetCdsEnd, str(exonerateResult.targetAlignmentSeq.seq))
        # logger.warning('provisional filtering and supercontig construction, handling of overlapping contigs not finalised')
        filteredExonerateResultList = self.filterExonerateResultList(geneName, exonerateResultList, strictOverlapFiltering)
        logger.debug('gene %s: %d exonerate results after filtering', geneName, len(filteredExonerateResultList))
        Bio.SeqIO.write([e.targetCdsSeq for e in filteredExonerateResultList], os.path.join(self.makeGeneDirPath(geneName), '%s-fecds.fasta' % geneName), 'fasta')
        if len(filteredExonerateResultList) == 0:
            logger.warning('gene %s: no exonerate results left after filtering', geneName)
            return None
        supercontig = Bio.SeqRecord.SeqRecord(Bio.Seq.Seq(''.join([str(e.targetCdsSeq.seq) for e in filteredExonerateResultList])), id='%s_supercontig' % geneName)
        logger.debug('gene %s: supercontig length %d', geneName, len(supercontig))
        if len(supercontig) == 0:
            logger.warning('gene %s: empty supercontig', geneName)
            return None
        supercontigFname = os.path.join(self.makeGeneDirPath(geneName), '%s-supercontig.fasta' % geneName)
        Bio.SeqIO.write([supercontig], supercontigFname, 'fasta')
        Bio.SeqIO.write([geneProtein], os.path.join(self.makeGeneDirPath(geneName), '%s-supercontigref.fasta' % geneName), 'fasta')
        # FIXME: use exonerate to align "supercontig" to reference and
        # retrieve coding sequence of exonerate result with highest
        # score. In case of tied highest score, select result with
        # shortest CDS, as this is indicative of highest
        # "concentration" of matches and fewest gaps.
        supercontigErList = exonerateRunner.parse(geneProtein, supercontigFname, 'protein2genome', bestn=1)
        logger.debug('gene %s: %d supercontig exonerate results', geneName, len(supercontigErList))
        splicedSupercontigEr = None
        if len(supercontigErList) == 0:
            logger.warning('gene %s: no exonerate results from supercontig', geneName)
            return None
        if len(supercontigErList) > 1:
            splicedSupercontigEr = supercontigErList[0]
            minLength = len(splicedSupercontigEr.targetCdsSeq)
            for supercontigEr in supercontigErList:
                if len(supercontigEr.targetCdsSeq) < minLength:
                    splicedSupercontigEr = supercontigEr
                    minLength = len(splicedSupercontigEr.targetCdsSeq)
            contigStats = ', '.join(['raw=%d, cdsLen=%d' % (e.rawScore, len(e.targetCdsSeq)) for e in supercontigErList])
            logger.warning('gene %s: received %d supercontig exonerate results despite bestn=1 (%s), selected raw=%d, cdsLen=%d', geneName, len(supercontigErList), contigStats, splicedSupercontigEr.rawScore, len(splicedSupercontigEr.targetCdsSeq))
        else:
            splicedSupercontigEr = supercontigErList[0]
        # not filtering for percent identity to gene again, as that is already done
        if result.reverseFastq is not None:
            readsSpec = '%s, %s' % (result.forwardFastq, result.reverseFastq)
        else:
            readsSpec = result.forwardFastq
        splicedSupercontig = Bio.SeqRecord.SeqRecord(Bio.Seq.Seq(str(splicedSupercontigEr.targetCdsSeq.seq)), id=geneName, description='reconstructed CDS computed by paftol.overlapAnalyser, targets: %s, reads: %s' % (result.paftolTargetSet.fastaHandleStr, readsSpec))
        logger.debug('gene %s: splicedSupercontig length %d', geneName, len(splicedSupercontig))
        splicedSupercontigFname = os.path.join(self.makeGeneDirPath(geneName), '%s-splicedsupercontig.fasta' % geneName)
        Bio.SeqIO.write([splicedSupercontig], splicedSupercontigFname, 'fasta')
        return splicedSupercontig

    def analyse(self, targetsSourcePath, forwardFastq, reverseFastq, allowInvalidBases, strictOverlapFiltering, maxNumReadsPerGene):
        if self.windowSizeReference is None:
            raise StandardError, 'illegal state: windowSizeReference not set, not ready to analyse'
        if self.relIdentityThresholdReference is None:
            raise StandardError, 'illegal state: relIdentityThresholdReference not set, not ready to analyse'
        if self.windowSizeReadOverlap is None:
            raise StandardError, 'illegal state: windowSizeReadOverlap not set, not ready to analyse'
        if self.relIdentityThresholdReadOverlap is None:
            raise StandardError, 'illegal state: relIdentityThresholdReadOverlap not set, not ready to analyse'
        logger.debug('starting')
	paftolTargetSet = paftol.PaftolTargetSet()
	paftolTargetSet.readFasta(targetsSourcePath)
        # FIXME: put allowInvalidBases in result for subsequent reference?
	paftolTargetSet.sanityCheck(allowInvalidBases)
        result = paftol.HybpiperResult(paftolTargetSet, forwardFastq, reverseFastq)
	try:
            self.setup(result)
            logger.debug('setup done')
            self.mapReadsTblastn(result)
            logger.debug('tblastn mapping done')
            self.distribute(result, maxNumReadsPerGene)
            logger.debug('read distribution done')
            self.setRepresentativeGenes(result)
            self.writeRepresentativeGenes(result)
            logger.debug('representative genes selected')
            result.reconstructedCdsDict = {}
            for geneName in result.paftolTargetSet.paftolGeneDict:
                result.reconstructedCdsDict[geneName] = self.reconstructCds(result, geneName, strictOverlapFiltering)
	    logger.debug('CDS reconstruction done')
            logger.debug('finished')
            return result
        finally:
            self.makeTgz()
            logger.debug('tgz file made')
            self.cleanup()
            logger.debug('cleanup done')


class HybseqResult(object):

    def __init__(self):
        self.contigDict = None
        self.reconstructedCdsDict = None
        self.contigFastaFname = None
        self.reconstructedCdsFastaFname = None  # Paul B. - added this file name so it can be used in the database upload.
        self.reconstructedCdsFastaFnamePath = None  # Paul B. - added this path so it can recorded in the database.
        self.cmdLine = None

    def summaryStats(self):
        raise StandardError, 'not implemented by this abstract class'

    def writeContigFastaFile(self, contigFastaFname):
        allContigList = []
        for contigList in self.contigDict.values():
            if contigList is not None:
                allContigList.extend(contigList)
        Bio.SeqIO.write(allContigList, contigFastaFname, 'fasta')
        self.contigFastaFname = contigFastaFname

        
class HybpiperResult(HybseqResult):

    def __init__(self, paftolTargetSet, forwardFastq, reverseFastq):
        super(HybpiperResult, self).__init__()
        self.paftolTargetSet = paftolTargetSet
        self.forwardFastq = forwardFastq
        self.reverseFastq = reverseFastq
        self.forwardFastqcStats = None
        self.reverseFastqcStats = None
        self.forwardFastqTrimmedPaired = None
        self.reverseFastqTrimmedPaired = None
        self.forwardFastqTrimmedUnpaired = None
        self.reverseFastqTrimmedUnpaired = None
        self.forwardTrimmedPairedFastqcStats = None
        self.reverseTrimmedPairedFastqcStats = None
        self.forwardTrimmedUnpairedFastqcStats = None
        self.reverseTrimmedUnpairedFastqcStats = None
        self.representativePaftolTargetDict = None
        
    def generateFastqcStats(self):
        if self.forwardFastq is not None:
            self.forwardFastqcStats = paftol.tools.generateFastqcStats(self.forwardFastq)
        if self.reverseFastq is not None:
            self.reverseFastqcStats = paftol.tools.generateFastqcStats(self.reverseFastq)
        if self.forwardFastqTrimmedPaired is not None:
            self.forwardTrimmedPairedFastqcStats = paftol.tools.generateFastqcStats(self.forwardFastqTrimmedPaired)
        if self.reverseFastqTrimmedPaired is not None:
            self.reverseTrimmedPairedFastqcStats = paftol.tools.generateFastqcStats(self.reverseFastqTrimmedPaired)
        if self.forwardFastqTrimmedUnpaired is not None:
            self.forwardTrimmedUnpairedFastqcStats = paftol.tools.generateFastqcStats(self.forwardFastqTrimmedUnpaired)
        if self.reverseFastqTrimmedUnpaired is not None:
            self.reverseTrimmedUnpairedFastqcStats = paftol.tools.generateFastqcStats(self.reverseFastqTrimmedUnpaired)

    def isPaired(self):
        return self.reverseFastq is not None

    def summaryStats(self):
        if self.reconstructedCdsDict is None:
	    raise StandardError, 'Illegal state, reconstructedCdsDict not populated'
	summaryColumnList = ['sampleName', 'targetsFile', 'paftolGene', 'paftolOrganism', 'paftolTargetLength', 'numReadsFwd', 'numReadsRev', 'qual28Fwd', 'qual28Rev', 'meanA', 'stddevA', 'meanC', 'stddevC', 'meanG', 'stddevG', 'meanT', 'stddevT', 'meanN', 'stddevN', 'numMappedReads', 'numMappedReadsPerGene', 'totNumMappedReads', 'totNumUnmappedReads', 'hybpiperCdsLength', 'representativeTarget']
        fqDataFrameFwd = paftol.tools.generateFastqcStats(self.forwardFastq)
        perBaseSequenceContentFwd = fqDataFrameFwd.calculateMeanStd(fqDataFrameFwd.perBaseSequenceContent)
        perBaseNContentFwd = fqDataFrameFwd.calculateMeanStd(fqDataFrameFwd.perBaseNContent)
        if self.reverseFastq is not None:
            fqDataFrameRev = paftol.tools.generateFastqcStats(self.reverseFastq)
            perBaseSequenceContentRev = fqDataFrameRev.calculateMeanStd(fqDataFrameRev.perBaseSequenceContent)
            perBaseNContentRev = fqDataFrameRev.calculateMeanStd(fqDataFrameRev.perBaseNContent)
        summaryDataFrame = paftol.tools.DataFrame(summaryColumnList)
        rowDict = {}
        for columnName in summaryColumnList:
            rowDict[columnName] = None
        rowDict['numReadsFwd'] = paftol.tools.countSeqRecords(self.forwardFastq, 'fastq')
        paftolSampleId = extractPaftolSampleId(self.forwardFastq)
        rowDict['sampleName'] = paftolSampleId
        rowDict['targetsFile'] = self.paftolTargetSet.fastaHandleStr
        rowDict['qual28Fwd'] = paftol.tools.getQual28(fqDataFrameFwd.perBaseSequenceQuality)
        if self.reverseFastq is not None:
            rowDict['numReadsRev'] = paftol.tools.countSeqRecords(self.reverseFastq, 'fastq')
            rowDict['qual28Rev'] = paftol.tools.getQual28(fqDataFrameRev.perBaseSequenceQuality)
            rowDict['meanA'] = (perBaseSequenceContentFwd['a'].mean + perBaseSequenceContentRev['a'].mean) / 2.0
            rowDict['stddevA'] = (perBaseSequenceContentFwd['a'].std + perBaseSequenceContentRev['a'].std) / 2.0
            rowDict['meanC'] = (perBaseSequenceContentFwd['c'].mean + perBaseSequenceContentRev['c'].mean) / 2.0
            rowDict['stddevC'] = (perBaseSequenceContentFwd['c'].std + perBaseSequenceContentRev['c'].std) / 2.0
            rowDict['meanG'] = (perBaseSequenceContentFwd['g'].mean + perBaseSequenceContentRev['g'].mean) / 2.0
            rowDict['stddevG'] = (perBaseSequenceContentFwd['g'].std + perBaseSequenceContentRev['g'].std) / 2.0
            rowDict['meanT'] = (perBaseSequenceContentFwd['t'].mean + perBaseSequenceContentRev['t'].mean) / 2.0
            rowDict['stddevT'] = (perBaseSequenceContentFwd['t'].std + perBaseSequenceContentRev['t'].std) / 2.0
            rowDict['meanN'] = (perBaseNContentFwd['nCount'].mean + perBaseNContentRev['nCount'].mean) / 2.0
            rowDict['stddevN'] = (perBaseNContentFwd['nCount'].std + perBaseNContentRev['nCount'].std) / 2.0
        else:
            rowDict['meanA'] = perBaseSequenceContentFwd['a'].mean
            rowDict['stddevA'] = perBaseSequenceContentFwd['a'].std
            rowDict['meanC'] = perBaseSequenceContentFwd['c'].mean
            rowDict['stddevC'] = perBaseSequenceContentFwd['c'].std
            rowDict['meanG'] = perBaseSequenceContentFwd['g'].mean
            rowDict['stddevG'] = perBaseSequenceContentFwd['g'].std
            rowDict['meanT'] = perBaseSequenceContentFwd['t'].mean
            rowDict['stddevT'] = perBaseSequenceContentFwd['t'].std
            rowDict['meanN'] = perBaseNContentFwd['nCount'].mean
            rowDict['stddevN'] = perBaseNContentFwd['nCount'].std
        rowDict['totNumMappedReads'] = len(self.paftolTargetSet.getMappedReadNameSet())
        rowDict['totNumUnmappedReads'] = self.paftolTargetSet.numOfftargetReads
        targetSeqRecordList = self.paftolTargetSet.getSeqRecordList()
        for paftolOrganism in self.paftolTargetSet.organismDict.values():
            rowDict['paftolOrganism'] = paftolOrganism.name
            for paftolTarget in paftolOrganism.paftolTargetDict.values():
                geneName = paftolTarget.paftolGene.name
                rowDict['paftolGene'] = paftolTarget.paftolGene.name
                rowDict['paftolTargetLength'] = len(paftolTarget.seqRecord)
                rowDict['numMappedReadsPerGene'] = len(paftolTarget.paftolGene.getReadNameSet())
                rowDict['numMappedReads'] = paftolTarget.numMappedReads()
                hybpiperCdsLength = None
                if paftolTarget.paftolGene.name in self.reconstructedCdsDict and self.reconstructedCdsDict[paftolTarget.paftolGene.name] is not None:
                    hybpiperCdsLength = len(self.reconstructedCdsDict[paftolTarget.paftolGene.name])
                rowDict['hybpiperCdsLength'] = hybpiperCdsLength
                representativeTarget = None
                if geneName in self.representativePaftolTargetDict:
                    representativeTarget = self.representativePaftolTargetDict[geneName]
                rowDict['representativeTarget'] = representativeTarget.seqRecord.id
                summaryDataFrame.addRow(rowDict)
        return summaryDataFrame


# FIXME: also extracts more generic sample IDs now, so name is not quite right
def extractPaftolSampleId(fastqName):
    paftolFastqRe = re.compile('([A-Z0-9_-]+)_L001_R([12])')
    illuminaPairedFastqRe = re.compile('([^.])_R1[^.]*\\.fastq')
    genericFastqRe = re.compile('([^.]+)\\.fastq')
    for r in [paftolFastqRe, illuminaPairedFastqRe, genericFastqRe]:
        m = r.match(fastqName)
        if m is not None:
            return m.group(1)
    raise StandardError, 'invalid PAFTOL fastq sample file name: %s' % fastqName


def paftolSummary(paftolTargetFname, fastqPairList, bwaRunner):
    summaryColumnList = ['sampleName', 'targetsFile', 'paftolGene', 'paftolOrganism', 'paftolTargetLength', 'numReadsFwd', 'numReadsRev', 'qual28Fwd', 'qual28Rev', 'meanA', 'stddevA', 'meanC', 'stddevC', 'meanG', 'stddevG', 'meanT', 'stddevT', 'meanN', 'stddevN', 'numMappedReads', 'totNumMappedReads', 'totNumUnmappedReads', 'hybpiperCdsLength']
    summaryDataFrame = paftol.tools.DataFrame(summaryColumnList)
    for fastqFwd, fastqRev in fastqPairList:
        logger.debug('fastqPair: %s, %s' % (fastqFwd, fastqRev))
        rowDict = {}
        for columnName in summaryColumnList:
            rowDict[columnName] = None
        rowDict['numReadsFwd'] = paftol.tools.countSeqRecords(fastqFwd, 'fastq')
        rowDict['numReadsRev'] = paftol.tools.countSeqRecords(fastqRev, 'fastq')
        paftolSampleId = extractPaftolSampleId(fastqFwd)
        rowDict['sampleName'] = paftolSampleId
        rowDict['targetsFile'] = paftolTargetFname
        fqDataFrameFwd = paftol.tools.generateFastqcStats(fastqFwd)
        fqDataFrameRev = paftol.tools.generateFastqcStats(fastqRev)
        rowDict['qual28Fwd'] = getQual28(fqDataFrameFwd.perBaseSequenceQuality)
        rowDict['qual28Rev'] = getQual28(fqDataFrameRev.perBaseSequenceQuality)
        perBaseSequenceContentFwd = fqDataFrameFwd.calculateMeanStd(fqDataFrameFwd.perBaseSequenceContent)
        perBaseSequenceContentRev = fqDataFrameRev.calculateMeanStd(fqDataFrameRev.perBaseSequenceContent)
        rowDict['meanA'] = (perBaseSequenceContentFwd['a'].mean + perBaseSequenceContentRev['a'].mean) / 2.0
        rowDict['stddevA'] = (perBaseSequenceContentFwd['a'].std + perBaseSequenceContentRev['a'].std) / 2.0
        rowDict['meanC'] = (perBaseSequenceContentFwd['c'].mean + perBaseSequenceContentRev['c'].mean) / 2.0
        rowDict['stddevC'] = (perBaseSequenceContentFwd['c'].std + perBaseSequenceContentRev['c'].std) / 2.0
        rowDict['meanG'] = (perBaseSequenceContentFwd['g'].mean + perBaseSequenceContentRev['g'].mean) / 2.0
        rowDict['stddevG'] = (perBaseSequenceContentFwd['g'].std + perBaseSequenceContentRev['g'].std) / 2.0
        rowDict['meanT'] = (perBaseSequenceContentFwd['t'].mean + perBaseSequenceContentRev['t'].mean) / 2.0
        rowDict['stddevT'] = (perBaseSequenceContentFwd['t'].std + perBaseSequenceContentRev['t'].std) / 2.0
        perBaseNContentFwd = fqDataFrameFwd.calculateMeanStd(fqDataFrameFwd.perBaseNContent)
        perBaseNContentRev = fqDataFrameRev.calculateMeanStd(fqDataFrameRev.perBaseNContent)
        rowDict['meanN'] = (perBaseNContentFwd['nCount'].mean + perBaseNContentRev['nCount'].mean) / 2.0
        rowDict['stddevN'] = (perBaseNContentFwd['nCount'].std + perBaseNContentRev['nCount'].std) / 2.0
        hybpiperAnalyser = HybpiperAnalyser(paftolTargetFname, fastqFwd, fastqRev, bwaRunner=bwaRunner)
        hybpiperResult = hybpiperAnalyser.analyse()
        rowDict['totNumMappedReads'] = len(hybpiperAnalyser.paftolTargetSet.getMappedReadNameSet())
        rowDict['totNumUnmappedReads'] = hybpiperAnalyser.paftolTargetSet.numOfftargetReads
        targetSeqRecordList = hybpiperAnalyser.paftolTargetSet.getSeqRecordList()
        for paftolOrganism in hybpiperAnalyser.paftolTargetSet.organismDict.values():
            rowDict['paftolOrganism'] = paftolOrganism.name
            for paftolTarget in paftolOrganism.paftolTargetDict.values():
                rowDict['paftolGene'] = paftolTarget.paftolGene.name
                rowDict['paftolTargetLength'] = len(paftolTarget.seqRecord)
                rowDict['numMappedReads'] = paftolTarget.numMappedReads()
                hybpiperCdsLength = None
                if paftolTarget.paftolGene.name in hybpiperResult.reconstructedCdsDict and hybpiperResult.reconstructedCdsDict[paftolTarget.paftolGene.name] is not None:
                    hybpiperCdsLength = len(hybpiperResult.reconstructedCdsDict[paftolTarget.paftolGene.name])
                rowDict['hybpiperCdsLength'] = hybpiperCdsLength
                summaryDataFrame.addRow(rowDict)
        tmpCsvFname = 'tmp_%s.csv' % paftolSampleId
        with open(tmpCsvFname, 'w') as tmpCsv:
            summaryDataFrame.writeCsv(tmpCsv)
    return summaryDataFrame


    summaryColumnList = ['sampleName', 'targetsFile', 'paftolGene', 'paftolOrganism', 'paftolTargetLength', 'numReadsFwd', 'numReadsRev', 'qual28Fwd', 'qual28Rev', 'meanA', 'stddevA', 'meanC', 'stddevC', 'meanG', 'stddevG', 'meanT', 'stddevT', 'meanN', 'stddevN', 'numMappedReads', 'numMappedReadsPerGene', 'totNumUnmappedReads', 'hybpiperCdsLength', 'representativeTarget']
    geneSetStatsDataFrame = paftol.tools.DataFrame(summaryColumnList)
    srDict = Bio.SeqIO.to_dict(Bio.SeqIO.parse(f, 'fasta'))
    for paftolGene in paftolTargetSet.paftolGeneDict.values():
        for paftolTarget in paftolGene.paftolTargetDict.values():
            rowDict = {}
            for summaryColumn in summaryColumnList:
                rowDict[summaryColumn] = None
            rowDict['sampleName'] = sampleName
            rowDict['paftolGene'] = paftolGene.name
            rowDict['paftolOrganism'] = paftolTarget.organism.name
            rowDict['targetsFile'] = paftolTargetSet.fastaHandleStr
            rowDict['paftolTargetLength'] = len(paftolTarget.seqRecord)
            if paftolGene.name in srDict:
                rowDict['hybpiperCdsLength'] = len(srDict[paftolGene.name])
            geneSetStatsDataFrame.addRow(rowDict)
    return geneSetStatsDataFrame<|MERGE_RESOLUTION|>--- conflicted
+++ resolved
@@ -1649,18 +1649,11 @@
         for geneName in self.blastAlignmentDict:
             seqId = self.blastAlignmentDict[geneName].hit_id
             if seqId in seqIdGeneDict:
-<<<<<<< HEAD
-                #raise StandardError, 'multiple PAFTOL genes for %s: %s, %s' % (seqId, seqIdGeneDict[seqId], geneName)
-                print 'multiple PAFTOL genes for {}: {}, {}'.format(seqId, seqIdGeneDict[seqId], geneName)
-            else:
-                seqIdGeneDict[seqId] = geneName
-=======
                 # Paul B.: this conditional checks for same db hit appearing again for another target gene which would not be good.
                 # This is a different check to checking for multiple db hits appearing for the same gene - I thibnk top hit only is 
                 # being taken by the processBlastAlignment method above 
                 raise StandardError, 'multiple PAFTOL genes for %s: %s, %s' % (seqId, seqIdGeneDict[seqId], geneName)
             seqIdGeneDict[seqId] = geneName
->>>>>>> 7c382979
         paftolTargetList = []
         for seqRecord in Bio.SeqIO.parse(fastaFname, 'fasta'):
             if seqRecord.id in seqIdGeneDict:
